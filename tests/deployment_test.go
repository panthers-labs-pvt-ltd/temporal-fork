// The MIT License
//
// Copyright (c) 2024 Temporal Technologies Inc.  All rights reserved.
//
// Copyright (c) 2024 Uber Technologies, Inc.
//
// Permission is hereby granted, free of charge, to any person obtaining a copy
// of this software and associated documentation files (the "Software"), to deal
// in the Software without restriction, including without limitation the rights
// to use, copy, modify, merge, publish, distribute, sublicense, and/or sell
// copies of the Software, and to permit persons to whom the Software is
// furnished to do so, subject to the following conditions:
//
// The above copyright notice and this permission notice shall be included in
// all copies or substantial portions of the Software.
//
// THE SOFTWARE IS PROVIDED "AS IS", WITHOUT WARRANTY OF ANY KIND, EXPRESS OR
// IMPLIED, INCLUDING BUT NOT LIMITED TO THE WARRANTIES OF MERCHANTABILITY,
// FITNESS FOR A PARTICULAR PURPOSE AND NONINFRINGEMENT. IN NO EVENT SHALL THE
// AUTHORS OR COPYRIGHT HOLDERS BE LIABLE FOR ANY CLAIM, DAMAGES OR OTHER
// LIABILITY, WHETHER IN AN ACTION OF CONTRACT, TORT OR OTHERWISE, ARISING FROM,
// OUT OF OR IN CONNECTION WITH THE SOFTWARE OR THE USE OR OTHER DEALINGS IN
// THE SOFTWARE.

package tests

import (
	"context"
	"errors"
	"fmt"
	"go.temporal.io/sdk/worker"
	"go.temporal.io/sdk/workflow"
	"testing"
	"time"

	"github.com/pborman/uuid"
	"github.com/stretchr/testify/assert"
	"github.com/stretchr/testify/require"
	"github.com/stretchr/testify/suite"
	batchpb "go.temporal.io/api/batch/v1"
	commonpb "go.temporal.io/api/common/v1"
	deploymentpb "go.temporal.io/api/deployment/v1"
	enumspb "go.temporal.io/api/enums/v1"
	"go.temporal.io/api/serviceerror"
	taskqueuepb "go.temporal.io/api/taskqueue/v1"
	workflowpb "go.temporal.io/api/workflow/v1"
	"go.temporal.io/api/workflowservice/v1"
	sdkclient "go.temporal.io/sdk/client"
	"go.temporal.io/server/common/dynamicconfig"
	"go.temporal.io/server/common/log/tag"
	"go.temporal.io/server/common/payload"
	"go.temporal.io/server/common/testing/testvars"
	"go.temporal.io/server/common/tqid"
	deploymentwf "go.temporal.io/server/service/worker/deployment"
	"go.temporal.io/server/tests/testcore"
	"google.golang.org/protobuf/proto"
	"google.golang.org/protobuf/types/known/fieldmaskpb"
	"google.golang.org/protobuf/types/known/timestamppb"
)

/*

tests to write:

1. TestBasics to test basic deployment workflow start and use DescribeDeployment to query the deployment
2. Tests to register worker in a deployment and using DescribeDeployment for verification
*/

type (
	DeploymentSuite struct {
		testcore.FunctionalTestBase
		*require.Assertions
		sdkClient sdkclient.Client
	}
)

func (s *DeploymentSuite) setAssertions() {
	s.Assertions = require.New(s.T())
}

func TestDeploymentSuite(t *testing.T) {
	t.Parallel()
	suite.Run(t, new(DeploymentSuite))
}

func (s *DeploymentSuite) SetupSuite() {
	s.setAssertions()
	dynamicConfigOverrides := map[dynamicconfig.Key]any{
		dynamicconfig.EnableDeployments.Key():                          true,
		dynamicconfig.FrontendEnableWorkerVersioningDataAPIs.Key():     true,
		dynamicconfig.FrontendEnableWorkerVersioningWorkflowAPIs.Key(): true,
		dynamicconfig.FrontendEnableWorkerVersioningRuleAPIs.Key():     true,
		dynamicconfig.FrontendEnableExecuteMultiOperation.Key():        true,

		// Reachability
		dynamicconfig.ReachabilityCacheOpenWFsTTL.Key():   testReachabilityCacheOpenWFsTTL,
		dynamicconfig.ReachabilityCacheClosedWFsTTL.Key(): testReachabilityCacheClosedWFsTTL,

		// Make sure we don't hit the rate limiter in tests
		dynamicconfig.FrontendGlobalNamespaceNamespaceReplicationInducingAPIsRPS.Key():                1000,
		dynamicconfig.FrontendMaxNamespaceNamespaceReplicationInducingAPIsBurstRatioPerInstance.Key(): 1,
		dynamicconfig.FrontendNamespaceReplicationInducingAPIsRPS.Key():                               1000,
	}
	s.SetDynamicConfigOverrides(dynamicConfigOverrides)
	s.FunctionalTestBase.SetupSuite("testdata/es_cluster.yaml")
}

func (s *DeploymentSuite) TearDownSuite() {
	s.FunctionalTestBase.TearDownSuite()
}

func (s *DeploymentSuite) SetupTest() {
	s.FunctionalTestBase.SetupTest()
	s.setAssertions()
	sdkClient, err := sdkclient.Dial(sdkclient.Options{
		HostPort:  s.FrontendGRPCAddress(),
		Namespace: s.Namespace(),
	})
	if err != nil {
		s.Logger.Fatal("Error when creating SDK client", tag.Error(err))
	}
	s.sdkClient = sdkClient
}

func (s *DeploymentSuite) TearDownTest() {
	if s.sdkClient != nil {
		s.sdkClient.Close()
	}
}

// pollFromDeployment calls PollWorkflowTaskQueue to start deployment related workflows
func (s *DeploymentSuite) pollFromDeployment(ctx context.Context, taskQueue *taskqueuepb.TaskQueue,
	deployment *deploymentpb.Deployment) {
	_, _ = s.FrontendClient().PollWorkflowTaskQueue(ctx, &workflowservice.PollWorkflowTaskQueueRequest{
		Namespace: s.Namespace(),
		TaskQueue: taskQueue,
		Identity:  "random",
		WorkerVersionCapabilities: &commonpb.WorkerVersionCapabilities{
			UseVersioning:        true,
			BuildId:              deployment.BuildId,
			DeploymentSeriesName: deployment.SeriesName,
		},
	})
}

func (s *DeploymentSuite) TestDescribeDeployment_RegisterTaskQueue() {
	ctx, cancel := context.WithTimeout(context.Background(), time.Second*10)
	defer cancel()

	// presence of internally used delimiters (:) or escape
	// characters shouldn't break functionality
	seriesName := testcore.RandomizeStr("my-series|:|:")
	buildID := testcore.RandomizeStr("bgt:|")

	taskQueue := &taskqueuepb.TaskQueue{Name: "deployment-test", Kind: enumspb.TASK_QUEUE_KIND_NORMAL}
	workerDeployment := &deploymentpb.Deployment{
		SeriesName: seriesName,
		BuildId:    buildID,
	}
	numberOfDeployments := 1

	// Starting a deployment workflow
	go s.pollFromDeployment(ctx, taskQueue, workerDeployment)

	// Querying the Deployment
	s.EventuallyWithT(func(t *assert.CollectT) {
		a := assert.New(t)

		resp, err := s.FrontendClient().DescribeDeployment(ctx, &workflowservice.DescribeDeploymentRequest{
			Namespace:  s.Namespace(),
			Deployment: workerDeployment,
		})
		a.NoError(err)
		a.NotNil(resp.GetDeploymentInfo())
		a.NotNil(resp.GetDeploymentInfo().GetDeployment())

		a.Equal(seriesName, resp.GetDeploymentInfo().GetDeployment().GetSeriesName())
		a.Equal(buildID, resp.GetDeploymentInfo().GetDeployment().GetBuildId())

		a.Equal(numberOfDeployments, len(resp.GetDeploymentInfo().GetTaskQueueInfos()))
		if len(resp.GetDeploymentInfo().GetTaskQueueInfos()) < numberOfDeployments {
			return
		}
		a.Equal(taskQueue.Name, resp.GetDeploymentInfo().GetTaskQueueInfos()[0].Name)
		a.Equal(false, resp.GetDeploymentInfo().GetIsCurrent())
		// todo (Shivam) - please add a check for current time
	}, time.Second*5, time.Millisecond*200)
}

func (s *DeploymentSuite) TestDescribeDeployment_RegisterTaskQueue_ConcurrentPollers() {
<<<<<<< HEAD
	ctx, cancel := context.WithTimeout(context.Background(), time.Second*10)
=======
	ctx, cancel := context.WithTimeout(context.Background(), time.Second*15)
>>>>>>> cf6f8b8e
	defer cancel()

	// presence of internally used delimiters (:) or escape
	// characters shouldn't break functionality
	seriesName := testcore.RandomizeStr("my-series|:|:")
	buildID := testcore.RandomizeStr("bgt:|")

	taskQueue := &taskqueuepb.TaskQueue{Name: "deployment-test", Kind: enumspb.TASK_QUEUE_KIND_NORMAL}
	workerDeployment := &deploymentpb.Deployment{
		SeriesName: seriesName,
		BuildId:    buildID,
	}
	numberOfDeployments := 1

	root, err := tqid.PartitionFromProto(taskQueue, s.Namespace(), enumspb.TASK_QUEUE_TYPE_WORKFLOW)
	s.NoError(err)
	// Making concurrent polls to 4 partitions, 3 polls to each
	for p := 0; p < 4; p++ {
		for i := 0; i < 3; i++ {
			tq := &taskqueuepb.TaskQueue{Name: root.TaskQueue().NormalPartition(p).RpcName(), Kind: enumspb.TASK_QUEUE_KIND_NORMAL}
			s.pollFromDeployment(ctx, tq, workerDeployment)
		}
	}

	// Querying the Deployment
	s.EventuallyWithT(func(t *assert.CollectT) {
		a := assert.New(t)

		resp, err := s.FrontendClient().DescribeDeployment(ctx, &workflowservice.DescribeDeploymentRequest{
			Namespace:  s.Namespace(),
			Deployment: workerDeployment,
		})
		if !a.NoError(err) {
			return
		}
		a.NotNil(resp.GetDeploymentInfo())
		a.NotNil(resp.GetDeploymentInfo().GetDeployment())

		a.Equal(seriesName, resp.GetDeploymentInfo().GetDeployment().GetSeriesName())
		a.Equal(buildID, resp.GetDeploymentInfo().GetDeployment().GetBuildId())

		if !a.Equal(numberOfDeployments, len(resp.GetDeploymentInfo().GetTaskQueueInfos())) {
			return
		}
		a.Equal(taskQueue.Name, resp.GetDeploymentInfo().GetTaskQueueInfos()[0].Name)
		a.Equal(false, resp.GetDeploymentInfo().GetIsCurrent())
		// todo (Shivam) - please add a check for current time
<<<<<<< HEAD
	}, time.Second*5, time.Millisecond*1000)
=======
	}, time.Second*10, time.Millisecond*1000)
>>>>>>> cf6f8b8e
}

func (s *DeploymentSuite) TestGetCurrentDeployment_NoCurrentDeployment() {
	ctx, cancel := context.WithTimeout(context.Background(), time.Second*10)
	defer cancel()

	seriesName := testcore.RandomizeStr("my-series")
	buildID := testcore.RandomizeStr("bgt")
	taskQueue := &taskqueuepb.TaskQueue{Name: "deployment-test", Kind: enumspb.TASK_QUEUE_KIND_NORMAL}
	workerDeployment := &deploymentpb.Deployment{
		SeriesName: seriesName,
		BuildId:    buildID,
	}

	workflowID := deploymentwf.GenerateDeploymentSeriesWorkflowID(seriesName)
	query := fmt.Sprintf("WorkflowId = '%s' AND TemporalNamespaceDivision IS NOT NULL", workflowID)
	notFoundErr := fmt.Sprintf("workflow not found for ID: %s", workflowID)

	// GetCurrentDeployment on a non-existing series returns an error
	resp, err := s.FrontendClient().GetCurrentDeployment(ctx, &workflowservice.GetCurrentDeploymentRequest{
		Namespace:  s.Namespace(),
		SeriesName: seriesName,
	})
	s.Error(err)
	s.Equal(err.Error(), notFoundErr)
	s.Nil(resp)

	// Starting a deployment workflow
	go s.pollFromDeployment(ctx, taskQueue, workerDeployment)

	// Verify the existence of a deployment series
	s.EventuallyWithT(func(t *assert.CollectT) {
		a := assert.New(t)

		resp, err := s.FrontendClient().CountWorkflowExecutions(ctx, &workflowservice.CountWorkflowExecutionsRequest{
			Namespace: s.Namespace(),
			Query:     query,
		})
		a.NoError(err)
		a.Equal(int64(1), resp.GetCount())
	}, time.Second*5, time.Millisecond*200)

	// Fetch series workflow's current deployment - will be nil since we haven't set it
	resp, err = s.FrontendClient().GetCurrentDeployment(ctx, &workflowservice.GetCurrentDeploymentRequest{
		Namespace:  s.Namespace(),
		SeriesName: seriesName,
	})
	s.NoError(err)
	s.Nil(resp.GetCurrentDeploymentInfo())
}

// addDeploymentsAndVerifyListDeployments does the following:
// verifyDeploymentListInfo checks the equality between two DeploymentListInfo objects
func (s *DeploymentSuite) verifyDeploymentListInfo(expectedDeploymentListInfo *deploymentpb.DeploymentListInfo, receivedDeploymentListInfo *deploymentpb.DeploymentListInfo) bool {
	maxDurationBetweenTimeStamps := 1 * time.Millisecond
	if expectedDeploymentListInfo.Deployment.SeriesName != receivedDeploymentListInfo.Deployment.SeriesName {
		return false
	}
	if expectedDeploymentListInfo.Deployment.BuildId != receivedDeploymentListInfo.Deployment.BuildId {
		return false
	}
	if expectedDeploymentListInfo.IsCurrent != receivedDeploymentListInfo.IsCurrent {
		return false
	}
	if expectedDeploymentListInfo.CreateTime.AsTime().Sub(receivedDeploymentListInfo.CreateTime.AsTime()) > maxDurationBetweenTimeStamps {
		return false
	}
	return true
}

// verifyDeployments does the following:
// - makes a list deployments call with/without seriesFilter
// - validates the response with expectedDeployments
func (s *DeploymentSuite) verifyDeployments(ctx context.Context, request *workflowservice.ListDeploymentsRequest,
	expectedDeployments []*deploymentpb.DeploymentListInfo) {

	// list deployment call
	s.EventuallyWithT(func(t *assert.CollectT) {
		a := assert.New(t)

		resp, err := s.FrontendClient().ListDeployments(ctx, request)
		a.NoError(err)
		a.NotNil(resp)
		if resp == nil {
			return
		}
		a.NotNil(resp.GetDeployments())

		// check to stop eventuallyWithT from panicking since
		// it collects all possible errors
		if len(resp.GetDeployments()) < 1 {
			return
		}

		for _, expectedDeploymentListInfo := range expectedDeployments {

			deploymentListInfoValidated := false
			for _, receivedDeploymentListInfo := range resp.GetDeployments() {

				deploymentListInfoValidated = deploymentListInfoValidated ||
					s.verifyDeploymentListInfo(expectedDeploymentListInfo, receivedDeploymentListInfo)
			}
			a.True(deploymentListInfoValidated)
		}
	}, time.Second*5, time.Millisecond*200)
}

// startDeploymentsAndValidateList does the following:
// - starts deployment workflow(s)
// - calls verifyDeployments which lists + validates Deployments
func (s *DeploymentSuite) startDeploymentsAndValidateList(deploymentInfo []*deploymentpb.DeploymentListInfo, seriesFilter string) {
	ctx, cancel := context.WithTimeout(context.Background(), time.Second*10)
	defer cancel()

	taskQueue := &taskqueuepb.TaskQueue{Name: "deployment-test", Kind: enumspb.TASK_QUEUE_KIND_NORMAL}

	// Start deployment workflow(s)
	for _, listInfo := range deploymentInfo {
		go s.pollFromDeployment(ctx, taskQueue, listInfo.Deployment)
	}

	var expectedDeployments []*deploymentpb.DeploymentListInfo
	request := &workflowservice.ListDeploymentsRequest{
		Namespace: s.Namespace(),
	}
	if seriesFilter != "" {
		request.SeriesName = seriesFilter

		// pass only those deployments for verification which have seriesName == seriesFilter
		for _, dInfo := range deploymentInfo {
			if dInfo.Deployment.SeriesName == seriesFilter {
				expectedDeployments = append(expectedDeployments, dInfo)
			}
		}
	} else {
		// pass all deployments for verification which have been started
		expectedDeployments = deploymentInfo
	}

	s.verifyDeployments(ctx, request, expectedDeployments)
}

func (s *DeploymentSuite) buildDeploymentInfo(numberOfDeployments int) []*deploymentpb.DeploymentListInfo {
	deploymentInfo := make([]*deploymentpb.DeploymentListInfo, 0)
	for i := 0; i < numberOfDeployments; i++ {
		seriesName := testcore.RandomizeStr("my-series")
		buildID := testcore.RandomizeStr("bgt")
		indDeployment := &deploymentpb.Deployment{
			SeriesName: seriesName,
			BuildId:    buildID,
		}
		deploymentListInfo := &deploymentpb.DeploymentListInfo{
			Deployment: indDeployment,
			IsCurrent:  false,
			CreateTime: timestamppb.Now(),
		}
		deploymentInfo = append(deploymentInfo, deploymentListInfo)
	}

	return deploymentInfo
}

func (s *DeploymentSuite) TestListDeployments_VerifySingleDeployment() {
	deploymentInfo := s.buildDeploymentInfo(1)
	s.startDeploymentsAndValidateList(deploymentInfo, "")
}

func (s *DeploymentSuite) TestListDeployments_MultipleDeployments() {
	deploymentInfo := s.buildDeploymentInfo(5)
	s.startDeploymentsAndValidateList(deploymentInfo, "")
}

func (s *DeploymentSuite) TestListDeployments_MultipleDeployments_WithSeriesFilter() {
	deploymentInfo := s.buildDeploymentInfo(2)
	seriesFilter := deploymentInfo[0].Deployment.SeriesName
	s.startDeploymentsAndValidateList(deploymentInfo, seriesFilter)
}

// TODO Shivam - refactor the above test cases TestListDeployments_WithSeriesNameFilter + TestListDeployments_WithoutSeriesNameFilter
// Refactoring should be done in a way where we are validating the exact deployment (based on how many we create) - right now,
// the tests do validate the read API logic but are not the most assertive

// TODO Shivam - Add more getCurrentDeployment tests when SetCurrentDefaultBuildID API has been defined

func (s *DeploymentSuite) TestGetDeploymentReachability_OverrideUnversioned() {
	ctx, cancel := context.WithTimeout(context.Background(), time.Second*10)
	defer cancel()

	// presence of internally used delimiters (:) or escape
	// characters shouldn't break functionality
	seriesName := testcore.RandomizeStr("my-series|:|:")
	buildID := testcore.RandomizeStr("bgt:|")
	taskQueue := &taskqueuepb.TaskQueue{Name: "deployment-test", Kind: enumspb.TASK_QUEUE_KIND_NORMAL}
	workerDeployment := &deploymentpb.Deployment{
		SeriesName: seriesName,
		BuildId:    buildID,
	}

	s.createDeploymentAndWaitForExist(ctx, workerDeployment, taskQueue)

	// non-current deployment is unreachable
	s.checkDeploymentReachability(ctx, workerDeployment, enumspb.DEPLOYMENT_REACHABILITY_UNREACHABLE)

	// start an unversioned workflow, set pinned deployment override --> deployment should be reachable
	unversionedTQ := "unversioned-test-tq"
	run, err := s.sdkClient.ExecuteWorkflow(ctx, sdkclient.StartWorkflowOptions{TaskQueue: unversionedTQ}, "wf")
	s.NoError(err)
	unversionedWFExec := &commonpb.WorkflowExecution{
		WorkflowId: run.GetID(),
		RunId:      run.GetRunID(),
	}

	// set override on our new unversioned workflow
	updateOpts := &workflowpb.WorkflowExecutionOptions{
		VersioningOverride: &workflowpb.VersioningOverride{
			Behavior:   enumspb.VERSIONING_BEHAVIOR_PINNED,
			Deployment: workerDeployment,
		},
	}
	updateResp, err := s.FrontendClient().UpdateWorkflowExecutionOptions(ctx, &workflowservice.UpdateWorkflowExecutionOptionsRequest{
		Namespace:                s.Namespace(),
		WorkflowExecution:        unversionedWFExec,
		WorkflowExecutionOptions: updateOpts,
		UpdateMask:               &fieldmaskpb.FieldMask{Paths: []string{"versioning_override"}},
	})
	s.NoError(err)
	s.True(proto.Equal(updateResp.GetWorkflowExecutionOptions(), updateOpts))

	// describe workflow and check that the versioning info has the override
	s.checkDescribeWorkflowAfterOverride(ctx, unversionedWFExec, updateOpts.GetVersioningOverride())
	// check that the deployment is now reachable, since an open workflow is using it via override
	s.checkDeploymentReachability(ctx, workerDeployment, enumspb.DEPLOYMENT_REACHABILITY_REACHABLE)

	// TODO (carly): once sdk allows starting a deployment worker, start worker, complete workflow, and check for CLOSED_ONLY
	// TODO (carly): once SetCurrentDeployment is ready, check that a current deployment is reachable even with no workflows
	// TODO (carly): test starting a workflow execution on a current deployment, then getting reachability with no override
	// TODO (carly): check cache times (do I need to do this in functional when I have cache time tests in unit?)
}

func (s *DeploymentSuite) TestGetDeploymentReachability_NotFound() {
	ctx, cancel := context.WithTimeout(context.Background(), time.Second*10)
	defer cancel()

	// presence of internally used delimiters (:) or escape
	// characters shouldn't break functionality
	seriesName := testcore.RandomizeStr("my-series|:|:")
	buildID := testcore.RandomizeStr("bgt:|")
	resp, err := s.FrontendClient().GetDeploymentReachability(ctx, &workflowservice.GetDeploymentReachabilityRequest{
		Namespace: s.Namespace(),
		Deployment: &deploymentpb.Deployment{
			SeriesName: seriesName,
			BuildId:    buildID,
		},
	})
	var notFound *serviceerror.NotFound
	s.NotNil(err)
	s.True(errors.As(err, &notFound))
	s.Nil(resp)
}

func (s *DeploymentSuite) checkDescribeWorkflowAfterOverride(
	ctx context.Context,
	wf *commonpb.WorkflowExecution,
	expectedOverride *workflowpb.VersioningOverride,
) {
	s.EventuallyWithT(func(t *assert.CollectT) {
		a := assert.New(t)
		resp, err := s.FrontendClient().DescribeWorkflowExecution(ctx, &workflowservice.DescribeWorkflowExecutionRequest{
			Namespace: s.Namespace(),
			Execution: wf,
		})
		a.NoError(err)
		a.NotNil(resp)
		a.NotNil(resp.GetWorkflowExecutionInfo())
		a.True(proto.Equal(expectedOverride, resp.GetWorkflowExecutionInfo().GetVersioningInfo().GetVersioningOverride()))
	}, 5*time.Second, 50*time.Millisecond)
}

func (s *DeploymentSuite) checkDeploymentReachability(
	ctx context.Context,
	deploy *deploymentpb.Deployment,
	expectedReachability enumspb.DeploymentReachability,
) {
	s.EventuallyWithT(func(t *assert.CollectT) {
		a := assert.New(t)
		resp, err := s.FrontendClient().GetDeploymentReachability(ctx, &workflowservice.GetDeploymentReachabilityRequest{
			Namespace:  s.Namespace(),
			Deployment: deploy,
		})
		a.NoError(err)
		a.Equal(expectedReachability, resp.GetReachability())
	}, 5*time.Second, 50*time.Millisecond)
}

// SDK will have a GetWorkflowExecutionOptions method that sends an empty mask and a default
// WorkflowExecutionOptions and expects to read the workflow execution's existing options with no write
func (s *DeploymentSuite) checkSDKGetWorkflowExecutionOptions(ctx context.Context,
	wf *commonpb.WorkflowExecution,
	expectedOpts *workflowpb.WorkflowExecutionOptions,
) {
	getResp, err := s.FrontendClient().UpdateWorkflowExecutionOptions(ctx, &workflowservice.UpdateWorkflowExecutionOptionsRequest{
		Namespace:                s.Namespace(),
		WorkflowExecution:        wf,
		WorkflowExecutionOptions: &workflowpb.WorkflowExecutionOptions{},
		UpdateMask:               &fieldmaskpb.FieldMask{Paths: []string{}},
	})
	s.NoError(err)
	s.True(proto.Equal(getResp.GetWorkflowExecutionOptions(), expectedOpts))
}

func (s *DeploymentSuite) createDeploymentAndWaitForExist(
	ctx context.Context,
	deployment *deploymentpb.Deployment,
	tq *taskqueuepb.TaskQueue,
) {
	// Start a deployment workflow
	go s.pollFromDeployment(ctx, tq, deployment)

	// Wait for the deployment to exist
	s.EventuallyWithT(func(t *assert.CollectT) {
		a := assert.New(t)

		resp, err := s.FrontendClient().DescribeDeployment(ctx, &workflowservice.DescribeDeploymentRequest{
			Namespace:  s.Namespace(),
			Deployment: deployment,
		})
		a.NoError(err)
		a.NotNil(resp.GetDeploymentInfo())
		a.NotNil(resp.GetDeploymentInfo().GetDeployment())
	}, time.Second*5, time.Millisecond*200)
}

func (s *DeploymentSuite) TestUpdateWorkflowExecutionOptions_SetUnpinnedThenUnset() {
	ctx, cancel := context.WithTimeout(context.Background(), time.Second*10)
	defer cancel()

	tv := testvars.New(s)
	// start an unversioned workflow
	run, err := s.sdkClient.ExecuteWorkflow(ctx, sdkclient.StartWorkflowOptions{TaskQueue: tv.TaskQueue().Name}, "wf")
	s.NoError(err)
	unversionedWFExec := &commonpb.WorkflowExecution{
		WorkflowId: run.GetID(),
		RunId:      run.GetRunID(),
	}
	unpinnedOpts := &workflowpb.WorkflowExecutionOptions{
		VersioningOverride: &workflowpb.VersioningOverride{
			Behavior:   enumspb.VERSIONING_BEHAVIOR_AUTO_UPGRADE,
			Deployment: nil,
		},
	}

	// 1. Set unpinned override --> describe workflow shows the override
	updateResp, err := s.FrontendClient().UpdateWorkflowExecutionOptions(ctx, &workflowservice.UpdateWorkflowExecutionOptionsRequest{
		Namespace:                s.Namespace(),
		WorkflowExecution:        unversionedWFExec,
		WorkflowExecutionOptions: unpinnedOpts,
		UpdateMask:               &fieldmaskpb.FieldMask{Paths: []string{"versioning_override"}},
	})
	s.NoError(err)
	s.True(proto.Equal(updateResp.GetWorkflowExecutionOptions(), unpinnedOpts))
	s.checkDescribeWorkflowAfterOverride(ctx, unversionedWFExec, unpinnedOpts.GetVersioningOverride())
	s.checkSDKGetWorkflowExecutionOptions(ctx, unversionedWFExec, unpinnedOpts)

	// 2. Unset using empty update opts with mutation mask --> describe workflow shows no more override
	updateResp, err = s.FrontendClient().UpdateWorkflowExecutionOptions(ctx, &workflowservice.UpdateWorkflowExecutionOptionsRequest{
		Namespace:                s.Namespace(),
		WorkflowExecution:        unversionedWFExec,
		WorkflowExecutionOptions: &workflowpb.WorkflowExecutionOptions{},
		UpdateMask:               &fieldmaskpb.FieldMask{Paths: []string{"versioning_override"}},
	})
	s.NoError(err)
	s.True(proto.Equal(updateResp.GetWorkflowExecutionOptions(), &workflowpb.WorkflowExecutionOptions{}))
	s.checkDescribeWorkflowAfterOverride(ctx, unversionedWFExec, nil)
}

func (s *DeploymentSuite) TestUpdateWorkflowExecutionOptions_SetPinnedThenUnset() {
	ctx, cancel := context.WithTimeout(context.Background(), time.Second*10)
	defer cancel()

	// presence of internally used delimiters (:) or escape
	// characters shouldn't break functionality
	seriesName := testcore.RandomizeStr("my-series|:|:")
	buildID := testcore.RandomizeStr("bgt:|")
	workerDeployment := &deploymentpb.Deployment{
		SeriesName: seriesName,
		BuildId:    buildID,
	}

	// start an unversioned workflow
	unversionedTQ := "unversioned-test-tq"
	run, err := s.sdkClient.ExecuteWorkflow(ctx, sdkclient.StartWorkflowOptions{TaskQueue: unversionedTQ}, "wf")
	s.NoError(err)
	unversionedWFExec := &commonpb.WorkflowExecution{
		WorkflowId: run.GetID(),
		RunId:      run.GetRunID(),
	}
	pinnedOpts := &workflowpb.WorkflowExecutionOptions{
		VersioningOverride: &workflowpb.VersioningOverride{
			Behavior:   enumspb.VERSIONING_BEHAVIOR_PINNED,
			Deployment: workerDeployment,
		},
	}
	noOpts := &workflowpb.WorkflowExecutionOptions{}

	// create deployment so that GetDeploymentReachability doesn't error
	s.createDeploymentAndWaitForExist(ctx, workerDeployment, &taskqueuepb.TaskQueue{Name: unversionedTQ, Kind: enumspb.TASK_QUEUE_KIND_NORMAL})

	// 1. Set pinned override on our new unversioned workflow --> describe workflow shows the override + deployment is reachable
	updateResp, err := s.FrontendClient().UpdateWorkflowExecutionOptions(ctx, &workflowservice.UpdateWorkflowExecutionOptionsRequest{
		Namespace:                s.Namespace(),
		WorkflowExecution:        unversionedWFExec,
		WorkflowExecutionOptions: pinnedOpts,
		UpdateMask:               &fieldmaskpb.FieldMask{Paths: []string{"versioning_override"}},
	})
	s.NoError(err)
	s.True(proto.Equal(updateResp.GetWorkflowExecutionOptions(), pinnedOpts))
	s.checkDescribeWorkflowAfterOverride(ctx, unversionedWFExec, pinnedOpts.GetVersioningOverride())
	s.checkDeploymentReachability(ctx, workerDeployment, enumspb.DEPLOYMENT_REACHABILITY_REACHABLE)
	s.checkSDKGetWorkflowExecutionOptions(ctx, unversionedWFExec, pinnedOpts)

	// 2. Unset with empty update opts with mutation mask --> describe workflow shows no more override + deployment is unreachable
	updateResp, err = s.FrontendClient().UpdateWorkflowExecutionOptions(ctx, &workflowservice.UpdateWorkflowExecutionOptionsRequest{
		Namespace:                s.Namespace(),
		WorkflowExecution:        unversionedWFExec,
		WorkflowExecutionOptions: &workflowpb.WorkflowExecutionOptions{},
		UpdateMask:               &fieldmaskpb.FieldMask{Paths: []string{"versioning_override"}},
	})
	s.NoError(err)
	s.True(proto.Equal(updateResp.GetWorkflowExecutionOptions(), noOpts))
	s.checkDescribeWorkflowAfterOverride(ctx, unversionedWFExec, nil)
	s.checkDeploymentReachability(ctx, workerDeployment, enumspb.DEPLOYMENT_REACHABILITY_UNREACHABLE)
}

func (s *DeploymentSuite) TestUpdateWorkflowExecutionOptions_EmptyFields() {
	ctx, cancel := context.WithTimeout(context.Background(), time.Second*10)
	defer cancel()

	// presence of internally used delimiters (:) or escape
	// characters shouldn't break functionality
	seriesName := testcore.RandomizeStr("my-series|:|:")
	buildID := testcore.RandomizeStr("bgt:|")
	workerDeployment := &deploymentpb.Deployment{
		SeriesName: seriesName,
		BuildId:    buildID,
	}

	// start an unversioned workflow
	unversionedTQ := "unversioned-test-tq"
	run, err := s.sdkClient.ExecuteWorkflow(ctx, sdkclient.StartWorkflowOptions{TaskQueue: unversionedTQ}, "wf")
	s.NoError(err)
	unversionedWFExec := &commonpb.WorkflowExecution{
		WorkflowId: run.GetID(),
		RunId:      run.GetRunID(),
	}
	pinnedOpts := &workflowpb.WorkflowExecutionOptions{
		VersioningOverride: &workflowpb.VersioningOverride{
			Behavior:   enumspb.VERSIONING_BEHAVIOR_PINNED,
			Deployment: workerDeployment,
		},
	}

	// 1. Pinned update with empty mask --> describe workflow shows no change
	updateResp, err := s.FrontendClient().UpdateWorkflowExecutionOptions(ctx, &workflowservice.UpdateWorkflowExecutionOptionsRequest{
		Namespace:                s.Namespace(),
		WorkflowExecution:        unversionedWFExec,
		WorkflowExecutionOptions: pinnedOpts,
		UpdateMask:               &fieldmaskpb.FieldMask{Paths: []string{}},
	})
	s.NoError(err)
	s.True(proto.Equal(updateResp.GetWorkflowExecutionOptions(), &workflowpb.WorkflowExecutionOptions{}))
	s.checkDescribeWorkflowAfterOverride(ctx, unversionedWFExec, nil)
	s.checkSDKGetWorkflowExecutionOptions(ctx, unversionedWFExec, &workflowpb.WorkflowExecutionOptions{})
}

func (s *DeploymentSuite) TestUpdateWorkflowExecutionOptions_SetPinnedSetPinned() {
	ctx, cancel := context.WithTimeout(context.Background(), time.Second*10)
	defer cancel()

	tv := testvars.New(s)
	tq := tv.TaskQueue()
	series := tv.DeploymentSeries()

	// start an unversioned workflow
	run, err := s.sdkClient.ExecuteWorkflow(ctx, sdkclient.StartWorkflowOptions{TaskQueue: tq.GetName()}, "wf")
	s.NoError(err)
	unversionedWFExec := &commonpb.WorkflowExecution{
		WorkflowId: run.GetID(),
		RunId:      run.GetRunID(),
	}
	deploymentA := &deploymentpb.Deployment{
		SeriesName: series,
		BuildId:    tv.BuildId("A"),
	}
	deploymentB := &deploymentpb.Deployment{
		SeriesName: series,
		BuildId:    tv.BuildId("B"),
	}
	pinnedOptsA := &workflowpb.WorkflowExecutionOptions{
		VersioningOverride: &workflowpb.VersioningOverride{
			Behavior:   enumspb.VERSIONING_BEHAVIOR_PINNED,
			Deployment: deploymentA,
		},
	}
	pinnedOptsB := &workflowpb.WorkflowExecutionOptions{
		VersioningOverride: &workflowpb.VersioningOverride{
			Behavior:   enumspb.VERSIONING_BEHAVIOR_PINNED,
			Deployment: deploymentB,
		},
	}

	// create deployment so that GetDeploymentReachability doesn't error
	s.createDeploymentAndWaitForExist(ctx, deploymentA, tq)
	s.createDeploymentAndWaitForExist(ctx, deploymentB, tq)

	// 1. Set pinned override A --> describe workflow shows the override + deployment A is reachable
	updateResp, err := s.FrontendClient().UpdateWorkflowExecutionOptions(ctx, &workflowservice.UpdateWorkflowExecutionOptionsRequest{
		Namespace:                s.Namespace(),
		WorkflowExecution:        unversionedWFExec,
		WorkflowExecutionOptions: pinnedOptsA,
		UpdateMask:               &fieldmaskpb.FieldMask{Paths: []string{"versioning_override"}},
	})
	s.NoError(err)
	s.True(proto.Equal(updateResp.GetWorkflowExecutionOptions(), pinnedOptsA))
	s.checkDescribeWorkflowAfterOverride(ctx, unversionedWFExec, pinnedOptsA.GetVersioningOverride())
	s.checkDeploymentReachability(ctx, deploymentA, enumspb.DEPLOYMENT_REACHABILITY_REACHABLE)
	s.checkDeploymentReachability(ctx, deploymentB, enumspb.DEPLOYMENT_REACHABILITY_UNREACHABLE)

	// 3. Set pinned override B --> describe workflow shows the override + deployment B is reachable, A unreachable
	updateResp, err = s.FrontendClient().UpdateWorkflowExecutionOptions(ctx, &workflowservice.UpdateWorkflowExecutionOptionsRequest{
		Namespace:                s.Namespace(),
		WorkflowExecution:        unversionedWFExec,
		WorkflowExecutionOptions: pinnedOptsB,
		UpdateMask:               &fieldmaskpb.FieldMask{Paths: []string{"versioning_override"}},
	})
	s.NoError(err)
	s.True(proto.Equal(updateResp.GetWorkflowExecutionOptions(), pinnedOptsB))
	s.checkDescribeWorkflowAfterOverride(ctx, unversionedWFExec, pinnedOptsB.GetVersioningOverride())
	s.checkDeploymentReachability(ctx, deploymentA, enumspb.DEPLOYMENT_REACHABILITY_UNREACHABLE)
	s.checkDeploymentReachability(ctx, deploymentB, enumspb.DEPLOYMENT_REACHABILITY_REACHABLE)
}

func (s *DeploymentSuite) TestUpdateWorkflowExecutionOptions_SetUnpinnedSetUnpinned() {
	ctx, cancel := context.WithTimeout(context.Background(), time.Second*10)
	defer cancel()

	tv := testvars.New(s)
	tq := tv.TaskQueue()

	// start an unversioned workflow
	run, err := s.sdkClient.ExecuteWorkflow(ctx, sdkclient.StartWorkflowOptions{TaskQueue: tq.GetName()}, "wf")
	s.NoError(err)
	unversionedWFExec := &commonpb.WorkflowExecution{
		WorkflowId: run.GetID(),
		RunId:      run.GetRunID(),
	}
	unpinnedOpts := &workflowpb.WorkflowExecutionOptions{
		VersioningOverride: &workflowpb.VersioningOverride{
			Behavior:   enumspb.VERSIONING_BEHAVIOR_AUTO_UPGRADE,
			Deployment: nil,
		},
	}

	// 1. Set unpinned override --> describe workflow shows the override
	updateResp, err := s.FrontendClient().UpdateWorkflowExecutionOptions(ctx, &workflowservice.UpdateWorkflowExecutionOptionsRequest{
		Namespace:                s.Namespace(),
		WorkflowExecution:        unversionedWFExec,
		WorkflowExecutionOptions: unpinnedOpts,
		UpdateMask:               &fieldmaskpb.FieldMask{Paths: []string{"versioning_override"}},
	})
	s.NoError(err)
	s.True(proto.Equal(updateResp.GetWorkflowExecutionOptions(), unpinnedOpts))
	s.checkDescribeWorkflowAfterOverride(ctx, unversionedWFExec, unpinnedOpts.GetVersioningOverride())

	// 1. Set unpinned override --> describe workflow shows the override
	updateResp, err = s.FrontendClient().UpdateWorkflowExecutionOptions(ctx, &workflowservice.UpdateWorkflowExecutionOptionsRequest{
		Namespace:                s.Namespace(),
		WorkflowExecution:        unversionedWFExec,
		WorkflowExecutionOptions: unpinnedOpts,
		UpdateMask:               &fieldmaskpb.FieldMask{Paths: []string{"versioning_override"}},
	})
	s.NoError(err)
	s.True(proto.Equal(updateResp.GetWorkflowExecutionOptions(), unpinnedOpts))
	s.checkDescribeWorkflowAfterOverride(ctx, unversionedWFExec, unpinnedOpts.GetVersioningOverride())
}

func (s *DeploymentSuite) TestUpdateWorkflowExecutionOptions_SetUnpinnedSetPinned() {
	ctx, cancel := context.WithTimeout(context.Background(), time.Second*10)
	defer cancel()

	tv := testvars.New(s)
	tq := tv.TaskQueue()
	series := tv.DeploymentSeries()

	// start an unversioned workflow
	unversionedTQ := "unversioned-test-tq"
	run, err := s.sdkClient.ExecuteWorkflow(ctx, sdkclient.StartWorkflowOptions{TaskQueue: tq.GetName()}, "wf")
	s.NoError(err)
	unversionedWFExec := &commonpb.WorkflowExecution{
		WorkflowId: run.GetID(),
		RunId:      run.GetRunID(),
	}
	unpinnedOpts := &workflowpb.WorkflowExecutionOptions{
		VersioningOverride: &workflowpb.VersioningOverride{
			Behavior:   enumspb.VERSIONING_BEHAVIOR_AUTO_UPGRADE,
			Deployment: nil,
		},
	}
	deploymentA := &deploymentpb.Deployment{
		SeriesName: series,
		BuildId:    tv.BuildId("A"),
	}
	pinnedOptsA := &workflowpb.WorkflowExecutionOptions{
		VersioningOverride: &workflowpb.VersioningOverride{
			Behavior:   enumspb.VERSIONING_BEHAVIOR_PINNED,
			Deployment: deploymentA,
		},
	}

	// create deployment so that GetDeploymentReachability doesn't error
	s.createDeploymentAndWaitForExist(ctx, deploymentA, &taskqueuepb.TaskQueue{Name: unversionedTQ, Kind: enumspb.TASK_QUEUE_KIND_NORMAL})

	// 1. Set unpinned override --> describe workflow shows the override + deploymentA is unreachable
	updateResp, err := s.FrontendClient().UpdateWorkflowExecutionOptions(ctx, &workflowservice.UpdateWorkflowExecutionOptionsRequest{
		Namespace:                s.Namespace(),
		WorkflowExecution:        unversionedWFExec,
		WorkflowExecutionOptions: unpinnedOpts,
		UpdateMask:               &fieldmaskpb.FieldMask{Paths: []string{"versioning_override"}},
	})
	s.NoError(err)
	s.True(proto.Equal(updateResp.GetWorkflowExecutionOptions(), unpinnedOpts))
	s.checkDescribeWorkflowAfterOverride(ctx, unversionedWFExec, unpinnedOpts.GetVersioningOverride())
	s.checkDeploymentReachability(ctx, deploymentA, enumspb.DEPLOYMENT_REACHABILITY_UNREACHABLE)

	// 1. Set pinned override A --> describe workflow shows the override + deploymentA is reachable
	updateResp, err = s.FrontendClient().UpdateWorkflowExecutionOptions(ctx, &workflowservice.UpdateWorkflowExecutionOptionsRequest{
		Namespace:                s.Namespace(),
		WorkflowExecution:        unversionedWFExec,
		WorkflowExecutionOptions: pinnedOptsA,
		UpdateMask:               &fieldmaskpb.FieldMask{Paths: []string{"versioning_override"}},
	})
	s.NoError(err)
	s.True(proto.Equal(updateResp.GetWorkflowExecutionOptions(), pinnedOptsA))
	s.checkDescribeWorkflowAfterOverride(ctx, unversionedWFExec, pinnedOptsA.GetVersioningOverride())
	s.checkDeploymentReachability(ctx, deploymentA, enumspb.DEPLOYMENT_REACHABILITY_REACHABLE)
}

func (s *DeploymentSuite) TestUpdateWorkflowExecutionOptions_SetPinnedSetUnpinned() {
	ctx, cancel := context.WithTimeout(context.Background(), time.Second*10)
	defer cancel()

	tv := testvars.New(s)
	tq := tv.TaskQueue()
	series := tv.DeploymentSeries()

	// start an unversioned workflow
	run, err := s.sdkClient.ExecuteWorkflow(ctx, sdkclient.StartWorkflowOptions{TaskQueue: tq.GetName()}, "wf")
	s.NoError(err)
	unversionedWFExec := &commonpb.WorkflowExecution{
		WorkflowId: run.GetID(),
		RunId:      run.GetRunID(),
	}
	unpinnedOpts := &workflowpb.WorkflowExecutionOptions{
		VersioningOverride: &workflowpb.VersioningOverride{
			Behavior:   enumspb.VERSIONING_BEHAVIOR_AUTO_UPGRADE,
			Deployment: nil,
		},
	}
	deploymentA := &deploymentpb.Deployment{
		SeriesName: series,
		BuildId:    tv.BuildId("A"),
	}
	pinnedOptsA := &workflowpb.WorkflowExecutionOptions{
		VersioningOverride: &workflowpb.VersioningOverride{
			Behavior:   enumspb.VERSIONING_BEHAVIOR_PINNED,
			Deployment: deploymentA,
		},
	}

	// create deployment so that GetDeploymentReachability doesn't error
	s.createDeploymentAndWaitForExist(ctx, deploymentA, tq)

	// 1. Set pinned override A --> describe workflow shows the override + deploymentA is reachable
	updateResp, err := s.FrontendClient().UpdateWorkflowExecutionOptions(ctx, &workflowservice.UpdateWorkflowExecutionOptionsRequest{
		Namespace:                s.Namespace(),
		WorkflowExecution:        unversionedWFExec,
		WorkflowExecutionOptions: pinnedOptsA,
		UpdateMask:               &fieldmaskpb.FieldMask{Paths: []string{"versioning_override"}},
	})
	s.NoError(err)
	s.True(proto.Equal(updateResp.GetWorkflowExecutionOptions(), pinnedOptsA))
	s.checkDescribeWorkflowAfterOverride(ctx, unversionedWFExec, pinnedOptsA.GetVersioningOverride())
	s.checkDeploymentReachability(ctx, deploymentA, enumspb.DEPLOYMENT_REACHABILITY_REACHABLE)

	// 1. Set unpinned override --> describe workflow shows the override + deploymentA is unreachable
	updateResp, err = s.FrontendClient().UpdateWorkflowExecutionOptions(ctx, &workflowservice.UpdateWorkflowExecutionOptionsRequest{
		Namespace:                s.Namespace(),
		WorkflowExecution:        unversionedWFExec,
		WorkflowExecutionOptions: unpinnedOpts,
		UpdateMask:               &fieldmaskpb.FieldMask{Paths: []string{"versioning_override"}},
	})
	s.NoError(err)
	s.True(proto.Equal(updateResp.GetWorkflowExecutionOptions(), unpinnedOpts))
	s.checkDescribeWorkflowAfterOverride(ctx, unversionedWFExec, unpinnedOpts.GetVersioningOverride())
	s.checkDeploymentReachability(ctx, deploymentA, enumspb.DEPLOYMENT_REACHABILITY_UNREACHABLE)
}

func (s *DeploymentSuite) TestBatchUpdateWorkflowExecutionOptions_SetPinnedThenUnset() {
	ctx, cancel := context.WithTimeout(context.Background(), time.Second*10)
	defer cancel()

	tv := testvars.New(s)
	tq := tv.TaskQueue()

	// presence of internally used delimiters (:) or escape
	// characters shouldn't break functionality
	seriesName := testcore.RandomizeStr("my-series|:|:")
	buildID := testcore.RandomizeStr("bgt:|")
	workerDeployment := &deploymentpb.Deployment{
		SeriesName: seriesName,
		BuildId:    buildID,
	}
	pinnedOpts := &workflowpb.WorkflowExecutionOptions{
		VersioningOverride: &workflowpb.VersioningOverride{
			Behavior:   enumspb.VERSIONING_BEHAVIOR_PINNED,
			Deployment: workerDeployment,
		},
	}

	// create deployment so that GetDeploymentReachability doesn't error
	s.createDeploymentAndWaitForExist(ctx, workerDeployment, tq)

	// start some unversioned workflows
	workflowType := "batch-test-type"
	workflows := make([]*commonpb.WorkflowExecution, 0)
	for i := 0; i < 5; i++ {
		run, err := s.sdkClient.ExecuteWorkflow(ctx, sdkclient.StartWorkflowOptions{TaskQueue: tq.GetName()}, workflowType)
		s.NoError(err)
		workflows = append(workflows, &commonpb.WorkflowExecution{
			WorkflowId: run.GetID(),
			RunId:      run.GetRunID(),
		})
	}

	// start batch update-options operation
	batchJobId := uuid.New()
	_, err := s.FrontendClient().StartBatchOperation(ctx, &workflowservice.StartBatchOperationRequest{
		Namespace:  s.Namespace(),
		JobId:      batchJobId,
		Reason:     "test",
		Executions: workflows,
		Operation: &workflowservice.StartBatchOperationRequest_UpdateWorkflowOptionsOperation{
			UpdateWorkflowOptionsOperation: &batchpb.BatchOperationUpdateWorkflowExecutionOptions{
				Identity:                 uuid.New(),
				WorkflowExecutionOptions: pinnedOpts,
				UpdateMask:               &fieldmaskpb.FieldMask{Paths: []string{"versioning_override"}},
			},
		},
	})
	s.NoError(err)

	// wait til batch completes
	s.checkListAndWaitForBatchCompletion(ctx, batchJobId)

	// check all the workflows
	for _, wf := range workflows {
		s.checkDescribeWorkflowAfterOverride(ctx, wf, pinnedOpts.GetVersioningOverride())
	}

	// deployment should now be reachable
	s.checkDeploymentReachability(ctx, workerDeployment, enumspb.DEPLOYMENT_REACHABILITY_REACHABLE)

	// unset with empty update opts with mutation mask
	batchJobId = uuid.New()
	_, err = s.FrontendClient().StartBatchOperation(ctx, &workflowservice.StartBatchOperationRequest{
		Namespace:  s.Namespace(),
		JobId:      batchJobId,
		Reason:     "test",
		Executions: workflows,
		Operation: &workflowservice.StartBatchOperationRequest_UpdateWorkflowOptionsOperation{
			UpdateWorkflowOptionsOperation: &batchpb.BatchOperationUpdateWorkflowExecutionOptions{
				Identity:                 uuid.New(),
				WorkflowExecutionOptions: &workflowpb.WorkflowExecutionOptions{},
				UpdateMask:               &fieldmaskpb.FieldMask{Paths: []string{"versioning_override"}},
			},
		},
	})
	s.NoError(err)

	// wait til batch completes
	s.checkListAndWaitForBatchCompletion(ctx, batchJobId)

	// check all the workflows
	for _, wf := range workflows {
		s.checkDescribeWorkflowAfterOverride(ctx, wf, nil)
	}

	// deployment should now be reachable
	s.checkDeploymentReachability(ctx, workerDeployment, enumspb.DEPLOYMENT_REACHABILITY_UNREACHABLE)
}

func (s *DeploymentSuite) checkListAndWaitForBatchCompletion(ctx context.Context, jobId string) {
	s.EventuallyWithT(func(t *assert.CollectT) {
		a := assert.New(t)
		listResp, err := s.FrontendClient().ListBatchOperations(ctx, &workflowservice.ListBatchOperationsRequest{
			Namespace: s.Namespace(),
		})
		a.NoError(err)
		a.Greater(len(listResp.GetOperationInfo()), 0)
		if len(listResp.GetOperationInfo()) > 0 {
			a.Equal(jobId, listResp.GetOperationInfo()[0].GetJobId())
		}
	}, 10*time.Second, 50*time.Millisecond)

	for {
		descResp, err := s.FrontendClient().DescribeBatchOperation(ctx, &workflowservice.DescribeBatchOperationRequest{
			Namespace: s.Namespace(),
			JobId:     jobId,
		})
		s.NoError(err)
		if descResp.GetState() == enumspb.BATCH_OPERATION_STATE_FAILED {
			s.Fail("batch operation failed")
			return
		} else if descResp.GetState() == enumspb.BATCH_OPERATION_STATE_COMPLETED {
			return
		}
	}
}

func (s *DeploymentSuite) waitForChan(ctx context.Context, ch chan struct{}) {
	s.T().Helper()
	select {
	case <-ch:
	case <-ctx.Done():
		s.FailNow("context timeout")
	}
}

func (s *DeploymentSuite) TestUpdateWorkflowExecutionOptions_ChildWorkflowWithSDK() {
	s.T().Skip("needs new sdk with deployment pollers to work")
	ctx, cancel := context.WithTimeout(context.Background(), 30*time.Second)
	defer cancel()
	deploymentA := &deploymentpb.Deployment{
		SeriesName: "seriesName",
		BuildId:    "A",
	}
	override := &workflowpb.VersioningOverride{
		Behavior:   enumspb.VERSIONING_BEHAVIOR_PINNED,
		Deployment: deploymentA,
	}
	pinnedOptsA := &workflowpb.WorkflowExecutionOptions{
		VersioningOverride: override,
	}
	tqName := "test-tq-child-override"

	// create deployment so that GetDeploymentReachability doesn't error
	s.createDeploymentAndWaitForExist(context.Background(), deploymentA, &taskqueuepb.TaskQueue{Name: tqName, Kind: enumspb.TASK_QUEUE_KIND_NORMAL})

	// define parent and child worfklows
	parentStarted := make(chan struct{}, 1)
	childOverrideValidated := make(chan struct{}, 1)
	child := func(cctx workflow.Context) (string, error) {
		// no worker will take this, since we can't make a pinned worker with the old sdk
		return "hello", nil
	}
	parent := func(ctx workflow.Context) error {
		parentStarted <- struct{}{}
		// after the test receives "parentStarted", we set the pinned override, and this workflow will
		// make no more progress by itself, since we have no sdk workers that can handle this
		// wait for signal
		workflow.GetSignalChannel(ctx, "wait").Receive(ctx, nil)

		// check that parent's override is set
		parentWE := workflow.GetInfo(ctx).WorkflowExecution
		s.checkDescribeWorkflowAfterOverride(
			context.Background(),
			&commonpb.WorkflowExecution{WorkflowId: parentWE.ID, RunId: parentWE.RunID},
			override)

		// run child workflow
		fut := workflow.ExecuteChildWorkflow(workflow.WithChildOptions(ctx, workflow.ChildWorkflowOptions{
			TaskQueue: tqName,
		}), "child")

		// check that child's override is set
		var childWE workflow.Execution
		s.NoError(fut.GetChildWorkflowExecution().Get(ctx, &childWE))
		s.checkDescribeWorkflowAfterOverride(
			context.Background(),
			&commonpb.WorkflowExecution{WorkflowId: childWE.ID, RunId: childWE.RunID},
			override)
		childOverrideValidated <- struct{}{}
		return nil
	}

	unversionedWorker := worker.New(s.sdkClient, tqName, worker.Options{MaxConcurrentWorkflowTaskPollers: numPollers})
	unversionedWorker.RegisterWorkflowWithOptions(parent, workflow.RegisterOptions{Name: "parent"})
	unversionedWorker.RegisterWorkflowWithOptions(child, workflow.RegisterOptions{Name: "child"})
	s.NoError(unversionedWorker.Start())
	defer unversionedWorker.Stop()

	run, err := s.sdkClient.ExecuteWorkflow(ctx, sdkclient.StartWorkflowOptions{TaskQueue: tqName}, "parent")
	s.NoError(err)
	// wait for parent to start
	s.waitForChan(ctx, parentStarted)
	close(parentStarted) // force panic if replayed

	// set override on parent
	updateResp, err := s.FrontendClient().UpdateWorkflowExecutionOptions(ctx, &workflowservice.UpdateWorkflowExecutionOptionsRequest{
		Namespace:                s.Namespace(),
		WorkflowExecution:        &commonpb.WorkflowExecution{WorkflowId: run.GetID(), RunId: run.GetRunID()},
		WorkflowExecutionOptions: pinnedOptsA,
		UpdateMask:               &fieldmaskpb.FieldMask{Paths: []string{"versioning_override"}},
	})
	s.NoError(err)
	s.True(proto.Equal(updateResp.GetWorkflowExecutionOptions(), pinnedOptsA))

	// unblock the parent workflow so it will start its child
	s.NoError(s.sdkClient.SignalWorkflow(ctx, run.GetID(), run.GetRunID(), "wait", nil))

	// wait for child override to be validated (parent workflow might not complete, because no worker is polling
	// that matches the child)
	s.waitForChan(ctx, childOverrideValidated)
	close(childOverrideValidated) // force panic if replayed
}

func (s *DeploymentSuite) TestStartWorkflowExecution_WithPinnedOverride() {
	ctx, cancel := context.WithTimeout(context.Background(), time.Second*10)
	defer cancel()

	deploymentA := &deploymentpb.Deployment{
		SeriesName: "seriesName",
		BuildId:    "A",
	}
	override := &workflowpb.VersioningOverride{
		Behavior:   enumspb.VERSIONING_BEHAVIOR_PINNED,
		Deployment: deploymentA,
	}

	// create deployment so that GetDeploymentReachability doesn't error
	s.createDeploymentAndWaitForExist(ctx, deploymentA, &taskqueuepb.TaskQueue{Name: "test-tq", Kind: enumspb.TASK_QUEUE_KIND_NORMAL})

	resp, err := s.FrontendClient().StartWorkflowExecution(ctx, &workflowservice.StartWorkflowExecutionRequest{
		Namespace:          s.Namespace(),
		WorkflowId:         "test-workflow-id1",
		WorkflowType:       &commonpb.WorkflowType{Name: "test-wf-type"},
		TaskQueue:          &taskqueuepb.TaskQueue{Name: "test-tq", Kind: enumspb.TASK_QUEUE_KIND_NORMAL},
		Identity:           "test-id1",
		RequestId:          uuid.New(),
		VersioningOverride: override,
	})

	s.NoError(err)
	s.True(resp.GetStarted())
	wf := &commonpb.WorkflowExecution{
		WorkflowId: "test-workflow-id1",
		RunId:      resp.GetRunId(),
	}
	s.checkDescribeWorkflowAfterOverride(ctx, wf, override)
	s.checkDeploymentReachability(ctx, deploymentA, enumspb.DEPLOYMENT_REACHABILITY_REACHABLE)
}

func (s *DeploymentSuite) TestStartWorkflowExecution_WithUnpinnedOverride() {
	ctx, cancel := context.WithTimeout(context.Background(), time.Second*10)
	defer cancel()

	override := &workflowpb.VersioningOverride{
		Behavior:   enumspb.VERSIONING_BEHAVIOR_AUTO_UPGRADE,
		Deployment: nil,
	}

	resp, err := s.FrontendClient().StartWorkflowExecution(ctx, &workflowservice.StartWorkflowExecutionRequest{
		Namespace:          s.Namespace(),
		WorkflowId:         "test-workflow-id2",
		WorkflowType:       &commonpb.WorkflowType{Name: "test-wf-type"},
		TaskQueue:          &taskqueuepb.TaskQueue{Name: "test-tq", Kind: enumspb.TASK_QUEUE_KIND_NORMAL},
		Identity:           "test-id2",
		RequestId:          uuid.New(),
		VersioningOverride: override,
	})

	s.NoError(err)
	s.True(resp.GetStarted())

	wf := &commonpb.WorkflowExecution{
		WorkflowId: "test-workflow-id2",
		RunId:      resp.GetRunId(),
	}
	s.checkDescribeWorkflowAfterOverride(ctx, wf, override)
}

func (s *DeploymentSuite) TestSignalWithStartWorkflowExecution_WithPinnedOverride() {
	ctx, cancel := context.WithTimeout(context.Background(), time.Second*10)
	defer cancel()

	deploymentA := &deploymentpb.Deployment{
		SeriesName: "seriesName",
		BuildId:    "A",
	}
	override := &workflowpb.VersioningOverride{
		Behavior:   enumspb.VERSIONING_BEHAVIOR_PINNED,
		Deployment: deploymentA,
	}

	// create deployment so that GetDeploymentReachability doesn't error
	s.createDeploymentAndWaitForExist(ctx, deploymentA, &taskqueuepb.TaskQueue{Name: "test-tq", Kind: enumspb.TASK_QUEUE_KIND_NORMAL})

	resp, err := s.FrontendClient().SignalWithStartWorkflowExecution(ctx, &workflowservice.SignalWithStartWorkflowExecutionRequest{
		Namespace:          s.Namespace(),
		WorkflowId:         "test-workflow-id3",
		WorkflowType:       &commonpb.WorkflowType{Name: "test-wf-type"},
		TaskQueue:          &taskqueuepb.TaskQueue{Name: "test-tq", Kind: enumspb.TASK_QUEUE_KIND_NORMAL},
		Identity:           "test-id3",
		RequestId:          uuid.New(),
		SignalName:         "test-signal3",
		SignalInput:        nil,
		VersioningOverride: override,
	})

	s.NoError(err)
	s.True(resp.GetStarted())

	wf := &commonpb.WorkflowExecution{
		WorkflowId: "test-workflow-id3",
		RunId:      resp.GetRunId(),
	}
	s.checkDescribeWorkflowAfterOverride(ctx, wf, override)
	s.checkDeploymentReachability(ctx, deploymentA, enumspb.DEPLOYMENT_REACHABILITY_REACHABLE)
}

func (s *DeploymentSuite) TestSignalWithStartWorkflowExecution_WithUnpinnedOverride() {
	ctx, cancel := context.WithTimeout(context.Background(), time.Second*10)
	defer cancel()

	override := &workflowpb.VersioningOverride{
		Behavior:   enumspb.VERSIONING_BEHAVIOR_AUTO_UPGRADE,
		Deployment: nil,
	}

	resp, err := s.FrontendClient().SignalWithStartWorkflowExecution(ctx, &workflowservice.SignalWithStartWorkflowExecutionRequest{
		Namespace:          s.Namespace(),
		WorkflowId:         "test-workflow-id4",
		WorkflowType:       &commonpb.WorkflowType{Name: "test-wf-type"},
		TaskQueue:          &taskqueuepb.TaskQueue{Name: "test-tq", Kind: enumspb.TASK_QUEUE_KIND_NORMAL},
		Identity:           "test-id4",
		RequestId:          uuid.New(),
		SignalName:         "test-signal4",
		SignalInput:        nil,
		VersioningOverride: override,
	})

	s.NoError(err)
	s.True(resp.GetStarted())

	wf := &commonpb.WorkflowExecution{
		WorkflowId: "test-workflow-id4",
		RunId:      resp.GetRunId(),
	}
	s.checkDescribeWorkflowAfterOverride(ctx, wf, override)
}

func (s *DeploymentSuite) TestSetCurrent_BeforeAndAfterRegister() {
	tv := testvars.New(s)

	ctx, cancel := context.WithTimeout(context.Background(), time.Second*20)
	defer cancel()

	dep1 := &deploymentpb.Deployment{
		SeriesName: tv.DeploymentSeries(),
		BuildId:    tv.BuildId("1"),
	}
	dep2 := &deploymentpb.Deployment{
		SeriesName: tv.DeploymentSeries(),
		BuildId:    tv.BuildId("2"),
	}

	// set to 1
	res, err := s.FrontendClient().SetCurrentDeployment(ctx, &workflowservice.SetCurrentDeploymentRequest{
		Namespace:  s.Namespace(),
		Deployment: dep1,
		Identity:   "test",
	})
	s.NoError(err)
	s.Nil(res.PreviousDeploymentInfo)
	s.NotNil(res.CurrentDeploymentInfo)
	s.Equal(dep1.BuildId, res.CurrentDeploymentInfo.Deployment.BuildId)

	// describe 1 should say it's current (no delay)
	desc, err := s.FrontendClient().DescribeDeployment(ctx, &workflowservice.DescribeDeploymentRequest{
		Namespace:  s.Namespace(),
		Deployment: dep1,
	})
	s.NoError(err)
	s.True(desc.DeploymentInfo.IsCurrent)

	// get current should return 1 (no delay)
	cur, err := s.FrontendClient().GetCurrentDeployment(ctx, &workflowservice.GetCurrentDeploymentRequest{
		Namespace:  s.Namespace(),
		SeriesName: tv.DeploymentSeries(),
	})
	s.NoError(err)
	s.Equal(dep1.BuildId, cur.CurrentDeploymentInfo.Deployment.BuildId)

	// list should say it's current (with some delay)
	s.EventuallyWithT(func(t *assert.CollectT) {
		a := assert.New(t)
		list, err := s.FrontendClient().ListDeployments(ctx, &workflowservice.ListDeploymentsRequest{
			Namespace: s.Namespace(),
		})
		a.NoError(err)
		found, isCurrent1 := 0, false
		for _, d := range list.GetDeployments() {
			if d.Deployment.BuildId == dep1.BuildId {
				found++
				isCurrent1 = d.IsCurrent
			}
		}
		a.Equal(1, found)
		a.True(isCurrent1)
	}, time.Second*5, time.Millisecond*200)

	// now set to 2
	res, err = s.FrontendClient().SetCurrentDeployment(ctx, &workflowservice.SetCurrentDeploymentRequest{
		Namespace:  s.Namespace(),
		Deployment: dep2,
		Identity:   "test",
	})
	s.NoError(err)
	s.NotNil(res.PreviousDeploymentInfo)
	s.Equal(dep1.BuildId, res.PreviousDeploymentInfo.Deployment.BuildId)
	s.NotNil(res.CurrentDeploymentInfo)
	s.Equal(dep2.BuildId, res.CurrentDeploymentInfo.Deployment.BuildId)

	// describe 1 should say it's not current (no delay)
	desc, err = s.FrontendClient().DescribeDeployment(ctx, &workflowservice.DescribeDeploymentRequest{
		Namespace:  s.Namespace(),
		Deployment: dep1,
	})
	s.NoError(err)
	s.False(desc.DeploymentInfo.IsCurrent)

	// describe 2 should say it's not current (no delay)
	desc, err = s.FrontendClient().DescribeDeployment(ctx, &workflowservice.DescribeDeploymentRequest{
		Namespace:  s.Namespace(),
		Deployment: dep2,
	})
	s.NoError(err)
	s.True(desc.DeploymentInfo.IsCurrent)

	// get current should return 2 (no delay)
	cur, err = s.FrontendClient().GetCurrentDeployment(ctx, &workflowservice.GetCurrentDeploymentRequest{
		Namespace:  s.Namespace(),
		SeriesName: tv.DeploymentSeries(),
	})
	s.NoError(err)
	s.Equal(dep2.BuildId, cur.CurrentDeploymentInfo.Deployment.BuildId)

	// list should say 2 is current and 1 is not current (with some delay)
	s.EventuallyWithT(func(t *assert.CollectT) {
		a := assert.New(t)
		list, err := s.FrontendClient().ListDeployments(ctx, &workflowservice.ListDeploymentsRequest{
			Namespace: s.Namespace(),
		})
		a.NoError(err)
		found, isCurrent1, isCurrent2 := 0, false, false
		for _, d := range list.GetDeployments() {
			if d.Deployment.BuildId == dep1.BuildId {
				found++
				isCurrent1 = d.IsCurrent
			} else if d.Deployment.BuildId == dep2.BuildId {
				found++
				isCurrent2 = d.IsCurrent
			}
		}
		a.Equal(2, found)
		a.False(isCurrent1)
		a.True(isCurrent2)
	}, time.Second*5, time.Millisecond*200)
}

func (s *DeploymentSuite) TestSetCurrent_UpdateMetadata() {
	tv := testvars.New(s)

	ctx, cancel := context.WithTimeout(context.Background(), time.Second*10)
	defer cancel()

	dep1 := &deploymentpb.Deployment{
		SeriesName: tv.DeploymentSeries(),
		BuildId:    tv.BuildId("1"),
	}
	dep2 := &deploymentpb.Deployment{
		SeriesName: tv.DeploymentSeries(),
		BuildId:    tv.BuildId("2"),
	}

	// set to 1 with some metadata
	_, err := s.FrontendClient().SetCurrentDeployment(ctx, &workflowservice.SetCurrentDeploymentRequest{
		Namespace:  s.Namespace(),
		Deployment: dep1,
		Identity:   "test",
		UpdateMetadata: &deploymentpb.UpdateDeploymentMetadata{
			UpsertEntries: map[string]*commonpb.Payload{
				"key1": payload.EncodeString("val1"),
				"key2": payload.EncodeString("val2"),
				"key3": payload.EncodeString("val3"),
			},
		},
	})
	s.NoError(err)

	// set to 2
	_, err = s.FrontendClient().SetCurrentDeployment(ctx, &workflowservice.SetCurrentDeploymentRequest{
		Namespace:  s.Namespace(),
		Deployment: dep2,
		Identity:   "test",
	})
	s.NoError(err)

	// set back to 1 with different metadata
	_, err = s.FrontendClient().SetCurrentDeployment(ctx, &workflowservice.SetCurrentDeploymentRequest{
		Namespace:  s.Namespace(),
		Deployment: dep1,
		Identity:   "test",
		UpdateMetadata: &deploymentpb.UpdateDeploymentMetadata{
			UpsertEntries: map[string]*commonpb.Payload{
				"key1": payload.EncodeString("new1"),
				"key4": payload.EncodeString("val4"),
			},
			RemoveEntries: []string{"key2"},
		},
	})
	s.NoError(err)

	cur, err := s.FrontendClient().GetCurrentDeployment(ctx, &workflowservice.GetCurrentDeploymentRequest{
		Namespace:  s.Namespace(),
		SeriesName: tv.DeploymentSeries(),
	})
	s.NoError(err)
	s.Equal(dep1.BuildId, cur.CurrentDeploymentInfo.Deployment.BuildId)
	s.Equal(`"new1"`, payload.ToString(cur.CurrentDeploymentInfo.Metadata["key1"]))
	s.Nil(cur.CurrentDeploymentInfo.Metadata["key2"])
	s.Equal(`"val3"`, payload.ToString(cur.CurrentDeploymentInfo.Metadata["key3"]))
	s.Equal(`"val4"`, payload.ToString(cur.CurrentDeploymentInfo.Metadata["key4"]))
}

// Name is used by testvars. We use a shorten test name in variables so that physical task queue IDs
// do not grow larger that DB column limit (currently as low as 272 chars).
func (s *DeploymentSuite) Name() string {
	fullName := s.T().Name()
	return fullName[len(fullName)-30:]
}<|MERGE_RESOLUTION|>--- conflicted
+++ resolved
@@ -188,11 +188,7 @@
 }
 
 func (s *DeploymentSuite) TestDescribeDeployment_RegisterTaskQueue_ConcurrentPollers() {
-<<<<<<< HEAD
-	ctx, cancel := context.WithTimeout(context.Background(), time.Second*10)
-=======
 	ctx, cancel := context.WithTimeout(context.Background(), time.Second*15)
->>>>>>> cf6f8b8e
 	defer cancel()
 
 	// presence of internally used delimiters (:) or escape
@@ -240,11 +236,7 @@
 		a.Equal(taskQueue.Name, resp.GetDeploymentInfo().GetTaskQueueInfos()[0].Name)
 		a.Equal(false, resp.GetDeploymentInfo().GetIsCurrent())
 		// todo (Shivam) - please add a check for current time
-<<<<<<< HEAD
-	}, time.Second*5, time.Millisecond*1000)
-=======
 	}, time.Second*10, time.Millisecond*1000)
->>>>>>> cf6f8b8e
 }
 
 func (s *DeploymentSuite) TestGetCurrentDeployment_NoCurrentDeployment() {
