--- conflicted
+++ resolved
@@ -852,12 +852,8 @@
 
 	reader := bufio.NewReaderSize(file, 1024*1024*3)
 	idx := 0
-<<<<<<< HEAD
 	encoder := codec.NewJSONPBEncoder()
-	for scanner.Scan() {
-=======
 	for {
->>>>>>> 651a26b2
 		idx++
 		line, _, err := reader.ReadLine()
 		if err != nil {
@@ -872,13 +868,8 @@
 			continue
 		}
 
-<<<<<<< HEAD
 		t := &replicationgenpb.ReplicationTask{}
-		err := encoder.Decode([]byte(line), t)
-=======
-		t := &replicator.ReplicationTask{}
-		err = json.Unmarshal(line, t)
->>>>>>> 651a26b2
+		err = encoder.Decode(line, t)
 		if err != nil {
 			fmt.Printf("line %v cannot be deserialized to replicaiton task: %v.\n", idx, string(line))
 			return nil, err
