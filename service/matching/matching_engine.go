// The MIT License
//
// Copyright (c) 2020 Temporal Technologies Inc.  All rights reserved.
//
// Copyright (c) 2020 Uber Technologies, Inc.
//
// Permission is hereby granted, free of charge, to any person obtaining a copy
// of this software and associated documentation files (the "Software"), to deal
// in the Software without restriction, including without limitation the rights
// to use, copy, modify, merge, publish, distribute, sublicense, and/or sell
// copies of the Software, and to permit persons to whom the Software is
// furnished to do so, subject to the following conditions:
//
// The above copyright notice and this permission notice shall be included in
// all copies or substantial portions of the Software.
//
// THE SOFTWARE IS PROVIDED "AS IS", WITHOUT WARRANTY OF ANY KIND, EXPRESS OR
// IMPLIED, INCLUDING BUT NOT LIMITED TO THE WARRANTIES OF MERCHANTABILITY,
// FITNESS FOR A PARTICULAR PURPOSE AND NONINFRINGEMENT. IN NO EVENT SHALL THE
// AUTHORS OR COPYRIGHT HOLDERS BE LIABLE FOR ANY CLAIM, DAMAGES OR OTHER
// LIABILITY, WHETHER IN AN ACTION OF CONTRACT, TORT OR OTHERWISE, ARISING FROM,
// OUT OF OR IN CONNECTION WITH THE SOFTWARE OR THE USE OR OTHER DEALINGS IN
// THE SOFTWARE.

package matching

import (
	"bytes"
	"context"
	"errors"
	"fmt"
	"math"
	"math/rand"
	"sync"
	"sync/atomic"
	"time"

	"github.com/nexus-rpc/sdk-go/nexus"
	"github.com/pborman/uuid"
	commonpb "go.temporal.io/api/common/v1"
	deploymentpb "go.temporal.io/api/deployment/v1"
	enumspb "go.temporal.io/api/enums/v1"
	historypb "go.temporal.io/api/history/v1"
	"go.temporal.io/api/serviceerror"
	taskqueuepb "go.temporal.io/api/taskqueue/v1"
	"go.temporal.io/api/workflowservice/v1"
	enumsspb "go.temporal.io/server/api/enums/v1"
	"go.temporal.io/server/api/historyservice/v1"
	"go.temporal.io/server/api/matchingservice/v1"
	persistencespb "go.temporal.io/server/api/persistence/v1"
	replicationspb "go.temporal.io/server/api/replication/v1"
	taskqueuespb "go.temporal.io/server/api/taskqueue/v1"
	tokenspb "go.temporal.io/server/api/token/v1"
	"go.temporal.io/server/common"
	"go.temporal.io/server/common/backoff"
	"go.temporal.io/server/common/clock"
	hlc "go.temporal.io/server/common/clock/hybrid_logical_clock"
	"go.temporal.io/server/common/cluster"
	"go.temporal.io/server/common/collection"
	"go.temporal.io/server/common/log"
	"go.temporal.io/server/common/log/tag"
	"go.temporal.io/server/common/membership"
	"go.temporal.io/server/common/metrics"
	"go.temporal.io/server/common/namespace"
	commonnexus "go.temporal.io/server/common/nexus"
	"go.temporal.io/server/common/persistence"
	"go.temporal.io/server/common/persistence/serialization"
	"go.temporal.io/server/common/persistence/visibility/manager"
	"go.temporal.io/server/common/primitives/timestamp"
	"go.temporal.io/server/common/resource"
	serviceerrors "go.temporal.io/server/common/serviceerror"
	"go.temporal.io/server/common/tasktoken"
	"go.temporal.io/server/common/testing/testhooks"
	"go.temporal.io/server/common/tqid"
	"go.temporal.io/server/common/util"
	"go.temporal.io/server/common/worker_versioning"
	"go.temporal.io/server/service/worker/deployment"
	"go.temporal.io/server/service/worker/workerdeployment"
	"google.golang.org/protobuf/types/known/durationpb"
	"google.golang.org/protobuf/types/known/timestamppb"
)

const (
	// If sticky poller is not seem in last 10s, we treat it as sticky worker unavailable
	// This seems aggressive, but the default sticky schedule_to_start timeout is 5s, so 10s seems reasonable.
	stickyPollerUnavailableWindow = 10 * time.Second
	// If a compatible poller hasn't been seen for this time, we fail the CommitBuildId
	// Set to 70s so that it's a little over the max time a poller should be kept waiting.
	versioningPollerSeenWindow        = 70 * time.Second
	recordTaskStartedDefaultTimeout   = 10 * time.Second
	recordTaskStartedSyncMatchTimeout = 1 * time.Second
)

type (
	pollerIDCtxKey string
	identityCtxKey string

	taskQueueCounterKey struct {
		namespaceID   string
		taskType      enumspb.TaskQueueType
		partitionType enumspb.TaskQueueKind
		versioned     string // one of these values: "unversioned", "versionSet", "buildId"
	}

	pollMetadata struct {
		ratePerSecond             *float64
		workerVersionCapabilities *commonpb.WorkerVersionCapabilities
		deploymentOptions         *deploymentpb.WorkerDeploymentOptions
		forwardedFrom             string
	}

	namespaceUpdateLocks struct {
		updateLock      sync.Mutex
		replicationLock sync.Mutex
	}

	gaugeMetrics struct {
		loadedTaskQueueFamilyCount    map[taskQueueCounterKey]int
		loadedTaskQueueCount          map[taskQueueCounterKey]int
		loadedTaskQueuePartitionCount map[taskQueueCounterKey]int
		loadedPhysicalTaskQueueCount  map[taskQueueCounterKey]int
		lock                          sync.Mutex
	}

	// Implements matching.Engine
	matchingEngineImpl struct {
		status                        int32
		taskManager                   persistence.TaskManager
		historyClient                 resource.HistoryClient
		matchingRawClient             resource.MatchingRawClient
		deploymentStoreClient         deployment.DeploymentStoreClient
		workerDeploymentClient        workerdeployment.Client
<<<<<<< HEAD
		tokenSerializer               common.TaskTokenSerializer
=======
		tokenSerializer               *tasktoken.Serializer
>>>>>>> 214cd5ee
		historySerializer             serialization.Serializer
		logger                        log.Logger
		throttledLogger               log.ThrottledLogger
		namespaceRegistry             namespace.Registry
		hostInfoProvider              membership.HostInfoProvider
		serviceResolver               membership.ServiceResolver
		membershipChangedCh           chan *membership.ChangedEvent
		clusterMeta                   cluster.Metadata
		timeSource                    clock.TimeSource
		visibilityManager             manager.VisibilityManager
		nexusEndpointClient           *nexusEndpointClient
		nexusEndpointsOwnershipLostCh chan struct{}
		metricsHandler                metrics.Handler
		partitionsLock                sync.RWMutex // locks mutation of partitions
		partitions                    map[tqid.PartitionKey]taskQueuePartitionManager
		gaugeMetrics                  gaugeMetrics // per-namespace task queue counters
		config                        *Config
		testHooks                     testhooks.TestHooks
		// queryResults maps query TaskID (which is a UUID generated in QueryWorkflow() call) to a channel
		// that QueryWorkflow() will block on. The channel is unblocked either by worker sending response through
		// RespondQueryTaskCompleted() or through an internal service error causing temporal to be unable to dispatch
		// query task to workflow worker.
		queryResults collection.SyncMap[string, chan *queryResult]
		// nexusResults maps nexus TaskID (which is a UUID generated in the DispatchNexusTask() call) to
		// a channel that DispatchNexusTask() blocks on. The channel is unblocked either by worker responding
		// via RespondNexusTaskCompleted() or RespondNexusTaskFailed(), or through an internal service error.
		nexusResults collection.SyncMap[string, chan *nexusResult]
		// outstandingPollers is needed to keep track of all outstanding pollers for a particular
		// taskqueue.  PollerID generated by frontend is used as the key and CancelFunc is the
		// value.  This is used to cancel the context to unblock any outstanding poller when
		// the frontend detects client connection is closed to prevent tasks being dispatched
		// to zombie pollers.
		outstandingPollers collection.SyncMap[string, context.CancelFunc]
		// Only set if global namespaces are enabled on the cluster.
		namespaceReplicationQueue persistence.NamespaceReplicationQueue
		// Disables concurrent task queue user data updates and replication requests (due to a cassandra limitation)
		namespaceUpdateLockMap map[string]*namespaceUpdateLocks
		// Serializes access to the per namespace lock map
		namespaceUpdateLockMapLock sync.Mutex
		// Stores results of reachability queries to visibility
		reachabilityCache reachabilityCache
	}
)

var (
	// EmptyPollWorkflowTaskQueueResponse is the response when there are no workflow tasks to hand out
	emptyPollWorkflowTaskQueueResponse = &matchingservice.PollWorkflowTaskQueueResponse{}
	// EmptyPollActivityTaskQueueResponse is the response when there are no activity tasks to hand out
	emptyPollActivityTaskQueueResponse = &matchingservice.PollActivityTaskQueueResponse{}

	errNoTasks = errors.New("no tasks")

	pollerIDKey pollerIDCtxKey = "pollerID"
	identityKey identityCtxKey = "identity"

	// The routing key for the single partition used to route Nexus endpoints CRUD RPCs to.
	nexusEndpointsTablePartitionRoutingKey = tqid.MustNormalPartitionFromRpcName("not-applicable", "not-applicable", enumspb.TASK_QUEUE_TYPE_UNSPECIFIED).RoutingKey()
)

var _ Engine = (*matchingEngineImpl)(nil) // Asserts that interface is indeed implemented

// NewEngine creates an instance of matching engine
func NewEngine(
	taskManager persistence.TaskManager,
	historyClient resource.HistoryClient,
	matchingRawClient resource.MatchingRawClient,
	deploymentStoreClient deployment.DeploymentStoreClient, // [wv-cleanup-pre-release]
	workerDeploymentClient workerdeployment.Client,
	config *Config,
	logger log.Logger,
	throttledLogger log.ThrottledLogger,
	metricsHandler metrics.Handler,
	namespaceRegistry namespace.Registry,
	hostInfoProvider membership.HostInfoProvider,
	resolver membership.ServiceResolver,
	clusterMeta cluster.Metadata,
	namespaceReplicationQueue persistence.NamespaceReplicationQueue,
	visibilityManager manager.VisibilityManager,
	nexusEndpointManager persistence.NexusEndpointManager,
	testHooks testhooks.TestHooks,
) Engine {
	scopedMetricsHandler := metricsHandler.WithTags(metrics.OperationTag(metrics.MatchingEngineScope))
	e := &matchingEngineImpl{
		status:                        common.DaemonStatusInitialized,
		taskManager:                   taskManager,
		historyClient:                 historyClient,
		matchingRawClient:             matchingRawClient,
		deploymentStoreClient:         deploymentStoreClient,
<<<<<<< HEAD
		workerDeploymentClient:        workerDeploymentClient,
		tokenSerializer:               common.NewProtoTaskTokenSerializer(),
=======
		tokenSerializer:               tasktoken.NewSerializer(),
		workerDeploymentClient:        workerDeploymentClient,
>>>>>>> 214cd5ee
		historySerializer:             serialization.NewSerializer(),
		logger:                        log.With(logger, tag.ComponentMatchingEngine),
		throttledLogger:               log.With(throttledLogger, tag.ComponentMatchingEngine),
		namespaceRegistry:             namespaceRegistry,
		hostInfoProvider:              hostInfoProvider,
		serviceResolver:               resolver,
		membershipChangedCh:           make(chan *membership.ChangedEvent, 1), // allow one signal to be buffered while we're working
		clusterMeta:                   clusterMeta,
		timeSource:                    clock.NewRealTimeSource(), // No need to mock this at the moment
		visibilityManager:             visibilityManager,
		nexusEndpointClient:           newEndpointClient(config.NexusEndpointsRefreshInterval, nexusEndpointManager),
		nexusEndpointsOwnershipLostCh: make(chan struct{}),
		metricsHandler:                scopedMetricsHandler,
		partitions:                    make(map[tqid.PartitionKey]taskQueuePartitionManager),
		gaugeMetrics: gaugeMetrics{
			loadedTaskQueueFamilyCount:    make(map[taskQueueCounterKey]int),
			loadedTaskQueueCount:          make(map[taskQueueCounterKey]int),
			loadedTaskQueuePartitionCount: make(map[taskQueueCounterKey]int),
			loadedPhysicalTaskQueueCount:  make(map[taskQueueCounterKey]int),
		},
		config:                    config,
		testHooks:                 testHooks,
		queryResults:              collection.NewSyncMap[string, chan *queryResult](),
		nexusResults:              collection.NewSyncMap[string, chan *nexusResult](),
		outstandingPollers:        collection.NewSyncMap[string, context.CancelFunc](),
		namespaceReplicationQueue: namespaceReplicationQueue,
		namespaceUpdateLockMap:    make(map[string]*namespaceUpdateLocks),
	}
	e.reachabilityCache = newReachabilityCache(
		metrics.NoopMetricsHandler,
		visibilityManager,
		e.config.ReachabilityCacheOpenWFsTTL(),
		e.config.ReachabilityCacheClosedWFsTTL())
	return e
}

func (e *matchingEngineImpl) Start() {
	if !atomic.CompareAndSwapInt32(
		&e.status,
		common.DaemonStatusInitialized,
		common.DaemonStatusStarted,
	) {
		return
	}

	go e.watchMembership()
	_ = e.serviceResolver.AddListener(e.listenerKey(), e.membershipChangedCh)
}

func (e *matchingEngineImpl) Stop() {
	if !atomic.CompareAndSwapInt32(
		&e.status,
		common.DaemonStatusStarted,
		common.DaemonStatusStopped,
	) {
		return
	}

	_ = e.serviceResolver.RemoveListener(e.listenerKey())
	close(e.membershipChangedCh)

	e.nexusEndpointClient.notifyOwnershipChanged(false)

	for _, l := range e.getTaskQueuePartitions(math.MaxInt32) {
		l.Stop(unloadCauseShuttingDown)
	}
}

func (e *matchingEngineImpl) listenerKey() string {
	return fmt.Sprintf("matchingEngine[%p]", e)
}

func (e *matchingEngineImpl) watchMembership() {
	self := e.hostInfoProvider.HostInfo().Identity()

	for range e.membershipChangedCh {
		delay := e.config.MembershipUnloadDelay()
		if delay == 0 {
			continue
		}

		e.notifyNexusEndpointsOwnershipChange()

		// Check all our loaded partitions to see if we lost ownership of any of them.
		e.partitionsLock.RLock()
		partitions := make([]tqid.Partition, 0, len(e.partitions))
		for _, pm := range e.partitions {
			partitions = append(partitions, pm.Partition())
		}
		e.partitionsLock.RUnlock()

		partitions = util.FilterSlice(partitions, func(p tqid.Partition) bool {
			owner, err := e.serviceResolver.Lookup(p.RoutingKey())
			return err == nil && owner.Identity() != self
		})

		const batchSize = 100
		for i := 0; i < len(partitions); i += batchSize {
			// We don't own these anymore, but don't unload them immediately, wait a few seconds to ensure
			// the membership update has propagated everywhere so that they won't get immediately re-loaded.
			// Note that we don't verify ownership at load time, so this is the only guard against a task
			// queue bouncing back and forth due to long membership propagation time.
			batch := partitions[i:min(len(partitions), i+batchSize)]
			wait := backoff.Jitter(delay, 0.1)
			time.AfterFunc(wait, func() {
				// maybe the whole engine stopped
				if atomic.LoadInt32(&e.status) != common.DaemonStatusStarted {
					return
				}
				for _, p := range batch {
					// maybe ownership changed again
					owner, err := e.serviceResolver.Lookup(p.RoutingKey())
					if err != nil || owner.Identity() == self {
						return
					}
					// now we can unload
					e.unloadTaskQueuePartitionByKey(p, nil, unloadCauseMembership)
				}
			})
		}
	}
}

func (e *matchingEngineImpl) getTaskQueuePartitions(maxCount int) (lists []taskQueuePartitionManager) {
	e.partitionsLock.RLock()
	defer e.partitionsLock.RUnlock()
	lists = make([]taskQueuePartitionManager, 0, len(e.partitions))
	count := 0
	for _, tlMgr := range e.partitions {
		lists = append(lists, tlMgr)
		count++
		if count >= maxCount {
			break
		}
	}
	return
}

func (e *matchingEngineImpl) String() string {
	// Executes taskQueue.String() on each task queue outside of lock
	buf := new(bytes.Buffer)
	for _, l := range e.getTaskQueuePartitions(1000) {
		fmt.Fprintf(buf, "\n%s", l.String())
	}
	return buf.String()
}

// Returns taskQueuePartitionManager for a task queue. If not already cached, and create is true, tries
// to get new range from DB and create one. This blocks (up to the context deadline) for the
// task queue to be initialized.
//
// Note that task queue kind (sticky vs normal) and normal name for sticky task queues is not used as
// part of the task queue identity. That means that if getTaskQueuePartitionManager
// is called twice with the same task queue but different sticky info, the
// properties of the taskQueuePartitionManager will depend on which call came first. In general, we can
// rely on kind being the same for all calls now, but normalName was a later addition to the
// protocol and is not always set consistently. normalName is only required when using
// versioning, and SDKs that support versioning will always set it. The current server version
// will also set it when adding tasks from history. So that particular inconsistency is okay.
func (e *matchingEngineImpl) getTaskQueuePartitionManager(
	ctx context.Context,
	partition tqid.Partition,
	create bool,
	loadCause loadCause,
) (retPM taskQueuePartitionManager, retCreated bool, retErr error) {
	defer func() {
		if retErr != nil || retPM == nil {
			return
		}

		if retErr = retPM.WaitUntilInitialized(ctx); retErr != nil {
			e.unloadTaskQueuePartition(retPM, unloadCauseInitError)
		}
	}()

	key := partition.Key()
	e.partitionsLock.RLock()
	pm, ok := e.partitions[key]
	e.partitionsLock.RUnlock()
	if ok {
		return pm, false, nil
	}

	if !create {
		return nil, false, nil
	}

	namespaceEntry, err := e.namespaceRegistry.GetNamespaceByID(namespace.ID(partition.NamespaceId()))
	if err != nil {
		return nil, false, err
	}
	nsName := namespaceEntry.Name()

	tqConfig := newTaskQueueConfig(partition.TaskQueue(), e.config, nsName)
	tqConfig.loadCause = loadCause
	logger, throttledLogger, metricsHandler := e.loggerAndMetricsForPartition(nsName, partition, tqConfig)
	var newPM *taskQueuePartitionManagerImpl
	onFatalErr := func(cause unloadCause) { newPM.unloadFromEngine(cause) }
	userDataManager := newUserDataManager(e.taskManager, e.matchingRawClient, onFatalErr, partition, tqConfig, logger, e.namespaceRegistry)
	newPM, err = newTaskQueuePartitionManager(e, namespaceEntry, partition, tqConfig, logger, throttledLogger, metricsHandler, userDataManager)
	if err != nil {
		return nil, false, err
	}

	// If it gets here, write lock and check again in case a task queue is created between the two locks
	e.partitionsLock.Lock()
	pm, ok = e.partitions[key]
	if ok {
		e.partitionsLock.Unlock()
		return pm, false, nil
	}

	e.partitions[key] = newPM
	e.partitionsLock.Unlock()

	newPM.Start()
	if newPM.Partition().IsRoot() {
		// Whenever a root partition is loaded we need to force all other partitions to load.
		// If there is a backlog of tasks on any child partitions force loading will ensure that they
		// can forward their tasks the poller which caused the root partition to be loaded.
		// These partitions could be managed by this matchingEngineImpl, but are most likely not.
		// We skip checking and just make gRPC requests to force loading them all.

		newPM.ForceLoadAllNonRootPartitions()
	}
	return newPM, true, nil
}

func (e *matchingEngineImpl) loggerAndMetricsForPartition(
	nsName namespace.Name,
	partition tqid.Partition,
	tqConfig *taskQueueConfig,
) (log.Logger, log.Logger, metrics.Handler) {
	logger := log.With(e.logger,
		tag.WorkflowTaskQueueName(partition.RpcName()),
		tag.WorkflowTaskQueueType(partition.TaskType()),
		tag.WorkflowNamespace(nsName.String()))
	throttledLogger := log.With(e.throttledLogger,
		tag.WorkflowTaskQueueName(partition.RpcName()),
		tag.WorkflowTaskQueueType(partition.TaskType()),
		tag.WorkflowNamespace(nsName.String()))
	metricsHandler := metrics.GetPerTaskQueuePartitionIDScope(
		e.metricsHandler,
		nsName.String(),
		partition,
		tqConfig.BreakdownMetricsByTaskQueue(),
		tqConfig.BreakdownMetricsByPartition(),
		metrics.OperationTag(metrics.MatchingTaskQueuePartitionManagerScope),
	)
	return logger, throttledLogger, metricsHandler
}

// For use in tests
func (e *matchingEngineImpl) updateTaskQueue(partition tqid.Partition, mgr taskQueuePartitionManager) {
	e.partitionsLock.Lock()
	defer e.partitionsLock.Unlock()
	e.partitions[partition.Key()] = mgr
}

// AddWorkflowTask either delivers task directly to waiting poller or saves it into task queue persistence.
func (e *matchingEngineImpl) AddWorkflowTask(
	ctx context.Context,
	addRequest *matchingservice.AddWorkflowTaskRequest,
) (buildId string, syncMatch bool, err error) {
	partition, err := tqid.PartitionFromProto(addRequest.TaskQueue, addRequest.NamespaceId, enumspb.TASK_QUEUE_TYPE_WORKFLOW)
	if err != nil {
		return "", false, err
	}

	sticky := partition.Kind() == enumspb.TASK_QUEUE_KIND_STICKY
	// do not load sticky task queue if it is not already loaded, which means it has no poller.
	pm, _, err := e.getTaskQueuePartitionManager(ctx, partition, !sticky, loadCauseTask)
	if err != nil {
		return "", false, err
	} else if sticky && !stickyWorkerAvailable(pm) {
		return "", false, serviceerrors.NewStickyWorkerUnavailable()
	}

	// This needs to move to history see - https://go.temporal.io/server/issues/181
	var expirationTime *timestamppb.Timestamp
	now := time.Now().UTC()
	expirationDuration := addRequest.GetScheduleToStartTimeout().AsDuration()
	if expirationDuration != 0 {
		expirationTime = timestamppb.New(now.Add(expirationDuration))
	}
	taskInfo := &persistencespb.TaskInfo{
		NamespaceId:      addRequest.NamespaceId,
		RunId:            addRequest.Execution.GetRunId(),
		WorkflowId:       addRequest.Execution.GetWorkflowId(),
		ScheduledEventId: addRequest.GetScheduledEventId(),
		Clock:            addRequest.GetClock(),
		ExpiryTime:       expirationTime,
		CreateTime:       timestamppb.New(now),
		VersionDirective: addRequest.VersionDirective,
	}

	return pm.AddTask(ctx, addTaskParams{
		taskInfo:    taskInfo,
		forwardInfo: addRequest.ForwardInfo,
	})
}

// AddActivityTask either delivers task directly to waiting poller or save it into task queue persistence.
func (e *matchingEngineImpl) AddActivityTask(
	ctx context.Context,
	addRequest *matchingservice.AddActivityTaskRequest,
) (buildId string, syncMatch bool, err error) {
	partition, err := tqid.PartitionFromProto(addRequest.TaskQueue, addRequest.GetNamespaceId(), enumspb.TASK_QUEUE_TYPE_ACTIVITY)
	if err != nil {
		return "", false, err
	}
	pm, _, err := e.getTaskQueuePartitionManager(ctx, partition, true, loadCauseTask)
	if err != nil {
		return "", false, err
	}

	var expirationTime *timestamppb.Timestamp
	now := time.Now().UTC()
	expirationDuration := timestamp.DurationValue(addRequest.GetScheduleToStartTimeout())
	if expirationDuration != 0 {
		expirationTime = timestamppb.New(now.Add(expirationDuration))
	}
	taskInfo := &persistencespb.TaskInfo{
		NamespaceId:      addRequest.NamespaceId,
		RunId:            addRequest.Execution.GetRunId(),
		WorkflowId:       addRequest.Execution.GetWorkflowId(),
		ScheduledEventId: addRequest.GetScheduledEventId(),
		Clock:            addRequest.GetClock(),
		CreateTime:       timestamppb.New(now),
		ExpiryTime:       expirationTime,
		VersionDirective: addRequest.VersionDirective,
		Stamp:            addRequest.Stamp,
	}

	return pm.AddTask(ctx, addTaskParams{
		taskInfo:    taskInfo,
		forwardInfo: addRequest.ForwardInfo,
	})
}

// PollWorkflowTaskQueue tries to get the workflow task using exponential backoff.
func (e *matchingEngineImpl) PollWorkflowTaskQueue(
	ctx context.Context,
	req *matchingservice.PollWorkflowTaskQueueRequest,
	opMetrics metrics.Handler,
) (*matchingservice.PollWorkflowTaskQueueResponse, error) {
	namespaceID := namespace.ID(req.GetNamespaceId())
	pollerID := req.GetPollerId()
	request := req.PollRequest
	taskQueueName := request.TaskQueue.GetName()
pollLoop:
	for {
		err := common.IsValidContext(ctx)
		if err != nil {
			return nil, err
		}
		// Add frontend generated pollerID to context so taskqueueMgr can support cancellation of
		// long-poll when frontend calls CancelOutstandingPoll API
		pollerCtx := context.WithValue(ctx, pollerIDKey, pollerID)
		pollerCtx = context.WithValue(pollerCtx, identityKey, request.GetIdentity())
		partition, err := tqid.PartitionFromProto(request.TaskQueue, req.NamespaceId, enumspb.TASK_QUEUE_TYPE_WORKFLOW)
		if err != nil {
			return nil, err
		}
		pollMetadata := &pollMetadata{
			workerVersionCapabilities: request.WorkerVersionCapabilities,
			deploymentOptions:         request.DeploymentOptions,
			forwardedFrom:             req.GetForwardedSource(),
		}
		task, versionSetUsed, err := e.pollTask(pollerCtx, partition, pollMetadata)
		if err != nil {
			if errors.Is(err, errNoTasks) {
				return emptyPollWorkflowTaskQueueResponse, nil
			}
			return nil, err
		}
		if task.isStarted() {
			// tasks received from remote are already started. So, simply forward the response
			return task.pollWorkflowTaskQueueResponse(), nil
		}

		if task.isQuery() {
			task.finish(nil, true) // this only means query task sync match succeed.

			// for query task, we don't need to update history to record workflow task started. but we need to know
			// the NextEventID and the currently set sticky task queue.
			// TODO: in theory we only need this lookup for non-sticky queries (to get NextEventID for populating
			//		partial history in the response), but we need a new history API to to determine whether the query
			//		is sticky or not without this call
			mutableStateResp, err := e.historyClient.GetMutableState(ctx, &historyservice.GetMutableStateRequest{
				NamespaceId: req.GetNamespaceId(),
				Execution:   task.workflowExecution(),
			})
			if err != nil {
				// will notify query client that the query task failed
				_ = e.deliverQueryResult(task.query.taskID, &queryResult{internalError: err})
				return emptyPollWorkflowTaskQueueResponse, nil
			}

			// A non-sticky poll may get task for a workflow that has sticky still set in its mutable state after
			// their sticky worker is dead for longer than 10s. In such case, we should set this to false so that
			// we return full history.
			isStickyEnabled := taskQueueName == mutableStateResp.StickyTaskQueue.GetName()

			hist, nextPageToken, err := e.getHistoryForQueryTask(ctx, namespaceID, task, isStickyEnabled)

			if err != nil {
				// will notify query client that the query task failed
				_ = e.deliverQueryResult(task.query.taskID, &queryResult{internalError: err})
				return emptyPollWorkflowTaskQueueResponse, nil
			}

			resp := &historyservice.RecordWorkflowTaskStartedResponse{
				PreviousStartedEventId:     mutableStateResp.PreviousStartedEventId,
				NextEventId:                mutableStateResp.NextEventId,
				WorkflowType:               mutableStateResp.WorkflowType,
				StickyExecutionEnabled:     isStickyEnabled,
				WorkflowExecutionTaskQueue: mutableStateResp.TaskQueue,
				BranchToken:                mutableStateResp.CurrentBranchToken,
				StartedEventId:             common.EmptyEventID,
				Attempt:                    1,
				History:                    hist,
				NextPageToken:              nextPageToken,
			}

			return e.createPollWorkflowTaskQueueResponse(task, resp, opMetrics), nil
		}

		requestClone := request
		if versionSetUsed {
			// We remove build ID from workerVersionCapabilities so History can differentiate between
			// old and new versioning in Record*TaskStart.
			// TODO: remove this block after old versioning cleanup. [cleanup-old-wv]
			requestClone = common.CloneProto(request)
			requestClone.WorkerVersionCapabilities.BuildId = ""
		}
		resp, err := e.recordWorkflowTaskStarted(ctx, requestClone, task)
		if err != nil {
			switch err := err.(type) {
			case *serviceerror.Internal, *serviceerror.DataLoss:
				if e.config.MatchingDropNonRetryableTasks() {
					e.nonRetryableErrorsDropTask(task, taskQueueName, err)
					// drop the task as otherwise task would be stuck in a retry-loop
					task.finish(nil, false)
				} else {
					// default case
					task.finish(err, false)
				}
			case *serviceerror.NotFound: // mutable state not found, workflow not running or workflow task not found
				e.logger.Info("Workflow task not found",
					tag.WorkflowTaskQueueName(taskQueueName),
					tag.WorkflowNamespaceID(task.event.Data.GetNamespaceId()),
					tag.WorkflowID(task.event.Data.GetWorkflowId()),
					tag.WorkflowRunID(task.event.Data.GetRunId()),
					tag.TaskID(task.event.GetTaskId()),
					tag.TaskVisibilityTimestamp(timestamp.TimeValue(task.event.Data.GetCreateTime())),
					tag.WorkflowEventID(task.event.Data.GetScheduledEventId()),
					tag.Error(err),
				)
				task.finish(nil, false)
			case *serviceerrors.TaskAlreadyStarted:
				e.logger.Debug("Duplicated workflow task", tag.WorkflowTaskQueueName(taskQueueName), tag.TaskID(task.event.GetTaskId()))
				task.finish(nil, false)
			case *serviceerrors.ObsoleteDispatchBuildId:
				// history should've scheduled another task on the right build ID. dropping this one.
				e.logger.Info("dropping workflow task due to invalid build ID",
					tag.WorkflowTaskQueueName(taskQueueName),
					tag.WorkflowNamespaceID(task.event.Data.GetNamespaceId()),
					tag.WorkflowID(task.event.Data.GetWorkflowId()),
					tag.WorkflowRunID(task.event.Data.GetRunId()),
					tag.TaskID(task.event.GetTaskId()),
					tag.TaskVisibilityTimestamp(timestamp.TimeValue(task.event.Data.GetCreateTime())),
					tag.BuildId(requestClone.WorkerVersionCapabilities.GetBuildId()),
				)
				task.finish(nil, false)
			case *serviceerrors.ObsoleteMatchingTask:
				// History should've scheduled another task on the right task queue and deployment.
				// Dropping this one.
				e.logger.Info("dropping obsolete workflow task",
					tag.WorkflowTaskQueueName(taskQueueName),
					tag.WorkflowNamespaceID(task.event.Data.GetNamespaceId()),
					tag.WorkflowID(task.event.Data.GetWorkflowId()),
					tag.WorkflowRunID(task.event.Data.GetRunId()),
					tag.TaskID(task.event.GetTaskId()),
					tag.TaskVisibilityTimestamp(timestamp.TimeValue(task.event.Data.GetCreateTime())),
					tag.VersioningBehavior(task.event.Data.VersionDirective.GetBehavior()),
<<<<<<< HEAD
=======
					//nolint:staticcheck // SA1019 deprecated WorkerVersionCapabilities will clean up later
>>>>>>> 214cd5ee
					tag.Deployment(worker_versioning.DeploymentFromCapabilities(requestClone.WorkerVersionCapabilities, requestClone.DeploymentOptions)),
					tag.Error(err),
				)
				task.finish(nil, false)
			case *serviceerror.ResourceExhausted:
				// If history returns one ResourceExhausted, it's likely to return more if we retry
				// immediately. Instead, return the error to the client which will back off.
				// BUSY_WORKFLOW is limited to one workflow and is okay to retry.
				task.finish(err, false)
				if err.Cause != enumspb.RESOURCE_EXHAUSTED_CAUSE_BUSY_WORKFLOW {
					return nil, err
				}
			default:
				task.finish(err, false)
				if err.Error() == common.ErrNamespaceHandover.Error() {
					// do not keep polling new tasks when namespace is in handover state
					// as record start request will be rejected by history service
					return nil, err
				}
			}

			continue pollLoop
		}

		task.finish(nil, true)
		return e.createPollWorkflowTaskQueueResponse(task, resp, opMetrics), nil
	}
}

// getHistoryForQueryTask retrieves history associated with a query task returned
// by PollWorkflowTaskQueue. Returns empty history for sticky query and full history for non-sticky
func (e *matchingEngineImpl) getHistoryForQueryTask(
	ctx context.Context,
	nsID namespace.ID,
	task *internalTask,
	isStickyEnabled bool,
) (*historypb.History, []byte, error) {
	if isStickyEnabled {
		return &historypb.History{Events: []*historypb.HistoryEvent{}}, nil, nil
	}

	maxPageSize := int32(e.config.HistoryMaxPageSize(task.namespace.String()))
	resp, err := e.historyClient.GetWorkflowExecutionHistory(ctx,
		&historyservice.GetWorkflowExecutionHistoryRequest{
			NamespaceId: nsID.String(),
			Request: &workflowservice.GetWorkflowExecutionHistoryRequest{
				Namespace:       task.namespace.String(),
				Execution:       task.workflowExecution(),
				MaximumPageSize: maxPageSize,
				WaitNewEvent:    false,
				SkipArchival:    true,
			},
		})
	if err != nil {
		return nil, nil, err
	}

	hist := resp.GetResponse().GetHistory()
	if resp.GetResponse().GetRawHistory() != nil {
		historyEvents := make([]*historypb.HistoryEvent, 0, maxPageSize)
		for _, blob := range resp.GetResponse().GetRawHistory() {
			events, err := e.historySerializer.DeserializeEvents(blob)
			if err != nil {
				return nil, nil, err
			}
			historyEvents = append(historyEvents, events...)
		}
		hist = &historypb.History{Events: historyEvents}
	}

	return hist, resp.GetResponse().GetNextPageToken(), err
}

func (e *matchingEngineImpl) nonRetryableErrorsDropTask(task *internalTask, taskQueueName string, err error) {
	e.logger.Error("dropping task due to non-nonretryable errors",
		tag.WorkflowNamespace(task.namespace.String()),
		tag.WorkflowNamespaceID(task.event.Data.GetNamespaceId()),
		tag.WorkflowID(task.event.Data.GetWorkflowId()),
		tag.WorkflowRunID(task.event.Data.GetRunId()),
		tag.WorkflowTaskQueueName(taskQueueName),
		tag.TaskID(task.event.GetTaskId()),
		tag.WorkflowEventID(task.event.Data.GetScheduledEventId()),
		tag.Error(err),
		tag.ErrorType(err),
	)

	metrics.NonRetryableTasks.With(e.metricsHandler).Record(1, metrics.ServiceErrorTypeTag(err))
}

// PollActivityTaskQueue takes one task from the task manager, update workflow execution history, mark task as
// completed and return it to user. If a task from task manager is already started, return an empty response, without
// error. Timeouts handled by the timer queue.
func (e *matchingEngineImpl) PollActivityTaskQueue(
	ctx context.Context,
	req *matchingservice.PollActivityTaskQueueRequest,
	opMetrics metrics.Handler,
) (*matchingservice.PollActivityTaskQueueResponse, error) {
	pollerID := req.GetPollerId()
	request := req.PollRequest
	taskQueueName := request.TaskQueue.GetName()
pollLoop:
	for {
		err := common.IsValidContext(ctx)
		if err != nil {
			return nil, err
		}

		partition, err := tqid.PartitionFromProto(request.TaskQueue, req.NamespaceId, enumspb.TASK_QUEUE_TYPE_ACTIVITY)
		if err != nil {
			return nil, err
		}

		// Add frontend generated pollerID to context so taskqueueMgr can support cancellation of
		// long-poll when frontend calls CancelOutstandingPoll API
		pollerCtx := context.WithValue(ctx, pollerIDKey, pollerID)
		pollerCtx = context.WithValue(pollerCtx, identityKey, request.GetIdentity())
		pollMetadata := &pollMetadata{
			workerVersionCapabilities: request.WorkerVersionCapabilities,
			deploymentOptions:         request.DeploymentOptions,
			forwardedFrom:             req.GetForwardedSource(),
		}
		if request.TaskQueueMetadata != nil && request.TaskQueueMetadata.MaxTasksPerSecond != nil {
			pollMetadata.ratePerSecond = &request.TaskQueueMetadata.MaxTasksPerSecond.Value
		}
		task, versionSetUsed, err := e.pollTask(pollerCtx, partition, pollMetadata)
		if err != nil {
			if errors.Is(err, errNoTasks) {
				return emptyPollActivityTaskQueueResponse, nil
			}
			return nil, err
		}

		if task.isStarted() {
			// tasks received from remote are already started. So, simply forward the response
			return task.pollActivityTaskQueueResponse(), nil
		}
		requestClone := request
		if versionSetUsed {
			// We remove build ID from workerVersionCapabilities so History can differentiate between
			// old and new versioning in Record*TaskStart.
			// TODO: remove this block after old versioning cleanup. [cleanup-old-wv]
			requestClone = common.CloneProto(request)
			requestClone.WorkerVersionCapabilities.BuildId = ""
		}
		resp, err := e.recordActivityTaskStarted(ctx, requestClone, task)
		if err != nil {
			switch err := err.(type) {
			case *serviceerror.Internal, *serviceerror.DataLoss:
				if e.config.MatchingDropNonRetryableTasks() {
					e.nonRetryableErrorsDropTask(task, taskQueueName, err)
					// drop the task as otherwise task would be stuck in a retry-loop
					task.finish(nil, false)
				} else {
					// default case
					task.finish(err, false)
				}
			case *serviceerror.NotFound: // mutable state not found, workflow not running or activity info not found
				e.logger.Info("Activity task not found",
					tag.WorkflowNamespaceID(task.event.Data.GetNamespaceId()),
					tag.WorkflowID(task.event.Data.GetWorkflowId()),
					tag.WorkflowRunID(task.event.Data.GetRunId()),
					tag.WorkflowTaskQueueName(taskQueueName),
					tag.TaskID(task.event.GetTaskId()),
					tag.TaskVisibilityTimestamp(timestamp.TimeValue(task.event.Data.GetCreateTime())),
					tag.WorkflowEventID(task.event.Data.GetScheduledEventId()),
					tag.Error(err),
				)
				task.finish(nil, false)
			case *serviceerrors.TaskAlreadyStarted:
				e.logger.Debug("Duplicated activity task", tag.WorkflowTaskQueueName(taskQueueName), tag.TaskID(task.event.GetTaskId()))
				task.finish(nil, false)
			case *serviceerrors.ObsoleteDispatchBuildId:
				// history should've scheduled another task on the right build ID. dropping this one.
				e.logger.Info("dropping activity task due to invalid build ID",
					tag.WorkflowTaskQueueName(taskQueueName),
					tag.WorkflowNamespaceID(task.event.Data.GetNamespaceId()),
					tag.WorkflowID(task.event.Data.GetWorkflowId()),
					tag.WorkflowRunID(task.event.Data.GetRunId()),
					tag.TaskID(task.event.GetTaskId()),
					tag.TaskVisibilityTimestamp(timestamp.TimeValue(task.event.Data.GetCreateTime())),
					tag.BuildId(requestClone.WorkerVersionCapabilities.GetBuildId()),
				)
				task.finish(nil, false)
			case *serviceerrors.ObsoleteMatchingTask:
				// History should've scheduled another task on the right task queue and deployment.
				// Dropping this one.
				e.logger.Info("dropping obsolete activity task",
					tag.WorkflowTaskQueueName(taskQueueName),
					tag.WorkflowNamespaceID(task.event.Data.GetNamespaceId()),
					tag.WorkflowID(task.event.Data.GetWorkflowId()),
					tag.WorkflowRunID(task.event.Data.GetRunId()),
					tag.TaskID(task.event.GetTaskId()),
					tag.TaskVisibilityTimestamp(timestamp.TimeValue(task.event.Data.GetCreateTime())),
					tag.VersioningBehavior(task.event.Data.VersionDirective.GetBehavior()),
<<<<<<< HEAD
=======
					//nolint:staticcheck // SA1019 deprecated WorkerVersionCapabilities will clean up later
>>>>>>> 214cd5ee
					tag.Deployment(worker_versioning.DeploymentFromCapabilities(requestClone.WorkerVersionCapabilities, requestClone.DeploymentOptions)),
					tag.Error(err),
				)
				task.finish(nil, false)
			case *serviceerrors.ActivityStartDuringTransition:
				// History will schedule another task once transition ends. Dropping this one.
				e.logger.Info("dropping activity task during transition",
					tag.WorkflowTaskQueueName(taskQueueName),
					tag.WorkflowNamespaceID(task.event.Data.GetNamespaceId()),
					tag.WorkflowID(task.event.Data.GetWorkflowId()),
					tag.WorkflowRunID(task.event.Data.GetRunId()),
					tag.TaskID(task.event.GetTaskId()),
					tag.TaskVisibilityTimestamp(timestamp.TimeValue(task.event.Data.GetCreateTime())),
					tag.VersioningBehavior(task.event.Data.VersionDirective.GetBehavior()),
<<<<<<< HEAD
=======
					//nolint:staticcheck // SA1019 deprecated WorkerVersionCapabilities will clean up later
>>>>>>> 214cd5ee
					tag.Deployment(worker_versioning.DeploymentFromCapabilities(requestClone.WorkerVersionCapabilities, requestClone.DeploymentOptions)),
				)
				task.finish(nil, false)
			case *serviceerror.ResourceExhausted:
				// If history returns one ResourceExhausted, it's likely to return more if we retry
				// immediately. Instead, return the error to the client which will back off.
				// BUSY_WORKFLOW is limited to one workflow and is okay to retry.
				task.finish(err, false)
				if err.Cause != enumspb.RESOURCE_EXHAUSTED_CAUSE_BUSY_WORKFLOW {
					return nil, err
				}
			default:
				task.finish(err, false)
				if err.Error() == common.ErrNamespaceHandover.Error() {
					// do not keep polling new tasks when namespace is in handover state
					// as record start request will be rejected by history service
					return nil, err
				}
			}

			continue pollLoop
		}
		task.finish(nil, true)
		return e.createPollActivityTaskQueueResponse(task, resp, opMetrics), nil
	}
}

type queryResult struct {
	workerResponse *matchingservice.RespondQueryTaskCompletedRequest
	internalError  error
}

// QueryWorkflow creates a WorkflowTask with query data, send it through sync match channel, wait for that WorkflowTask
// to be processed by worker, and then return the query result.
func (e *matchingEngineImpl) QueryWorkflow(
	ctx context.Context,
	queryRequest *matchingservice.QueryWorkflowRequest,
) (*matchingservice.QueryWorkflowResponse, error) {
	partition, err := tqid.PartitionFromProto(queryRequest.TaskQueue, queryRequest.GetNamespaceId(), enumspb.TASK_QUEUE_TYPE_WORKFLOW)
	if err != nil {
		return nil, err
	}
	sticky := partition.Kind() == enumspb.TASK_QUEUE_KIND_STICKY
	// do not load sticky task queue if it is not already loaded, which means it has no poller.
	pm, _, err := e.getTaskQueuePartitionManager(ctx, partition, !sticky, loadCauseQuery)
	if err != nil {
		return nil, err
	} else if sticky && !stickyWorkerAvailable(pm) {
		return nil, serviceerrors.NewStickyWorkerUnavailable()
	}

	taskID := uuid.New()
	resp, err := pm.DispatchQueryTask(ctx, taskID, queryRequest)

	// if we get a response or error it means that query task was handled by forwarding to another matching host
	// this remote host's result can be returned directly
	if resp != nil || err != nil {
		return resp, err
	}

	// if we get here it means that dispatch of query task has occurred locally
	// must wait on result channel to get query result
	queryResultCh := make(chan *queryResult, 1)
	e.queryResults.Set(taskID, queryResultCh)
	defer e.queryResults.Delete(taskID)

	select {
	case result := <-queryResultCh:
		if result.internalError != nil {
			return nil, result.internalError
		}

		workerResponse := result.workerResponse
		switch workerResponse.GetCompletedRequest().GetCompletedType() {
		case enumspb.QUERY_RESULT_TYPE_ANSWERED:
			return &matchingservice.QueryWorkflowResponse{QueryResult: workerResponse.GetCompletedRequest().GetQueryResult()}, nil
		case enumspb.QUERY_RESULT_TYPE_FAILED:
			return nil, serviceerror.NewQueryFailedWithFailure(workerResponse.GetCompletedRequest().GetErrorMessage(), workerResponse.GetCompletedRequest().GetFailure())
		default:
			return nil, serviceerror.NewInternal("unknown query completed type")
		}
	case <-ctx.Done():
		// task timed out. log (optionally) and return the timeout error
		ns, err := e.namespaceRegistry.GetNamespaceByID(namespace.ID(partition.NamespaceId()))
		if err != nil {
			e.logger.Error("Failed to get the namespace by ID",
				tag.WorkflowNamespaceID(partition.NamespaceId()),
				tag.Error(err))
		} else {
			sampleRate := e.config.QueryWorkflowTaskTimeoutLogRate(ns.Name().String(), partition.TaskQueue().Name(), enumspb.TASK_QUEUE_TYPE_WORKFLOW)
			if rand.Float64() < sampleRate {
				e.logger.Info("Workflow Query Task timed out",
					tag.WorkflowNamespaceID(ns.ID().String()),
					tag.WorkflowNamespace(ns.Name().String()),
					tag.WorkflowID(queryRequest.GetQueryRequest().GetExecution().GetWorkflowId()),
					tag.WorkflowRunID(queryRequest.GetQueryRequest().GetExecution().GetRunId()),
					tag.WorkflowTaskRequestId(taskID),
					tag.WorkflowTaskQueueName(partition.TaskQueue().Name()))
			}
		}
		return nil, ctx.Err()
	}
}

func (e *matchingEngineImpl) RespondQueryTaskCompleted(
	_ context.Context,
	request *matchingservice.RespondQueryTaskCompletedRequest,
	opMetrics metrics.Handler,
) error {
	if err := e.deliverQueryResult(request.GetTaskId(), &queryResult{workerResponse: request}); err != nil {
		metrics.RespondQueryTaskFailedPerTaskQueueCounter.With(opMetrics).Record(1)
		return err
	}
	return nil
}

func (e *matchingEngineImpl) deliverQueryResult(taskID string, queryResult *queryResult) error {
	queryResultCh, ok := e.queryResults.Pop(taskID)
	if !ok {
		return serviceerror.NewNotFound("query task not found, or already expired")
	}
	queryResultCh <- queryResult
	return nil
}

func (e *matchingEngineImpl) CancelOutstandingPoll(
	_ context.Context,
	request *matchingservice.CancelOutstandingPollRequest,
) error {
	cancel, ok := e.outstandingPollers.Pop(request.PollerId)
	if ok {
		cancel()
	}
	return nil
}

func (e *matchingEngineImpl) DescribeTaskQueue(
	ctx context.Context,
	request *matchingservice.DescribeTaskQueueRequest,
) (*matchingservice.DescribeTaskQueueResponse, error) {
	req := request.GetDescRequest()
	if req.ApiMode == enumspb.DESCRIBE_TASK_QUEUE_MODE_ENHANCED {
		rootPartition, err := tqid.PartitionFromProto(req.GetTaskQueue(), request.GetNamespaceId(), req.GetTaskQueueType())
		tqConfig := newTaskQueueConfig(rootPartition.TaskQueue(), e.config, namespace.Name(req.Namespace))
		if err != nil {
			return nil, err
		}
		if !rootPartition.IsRoot() || rootPartition.Kind() == enumspb.TASK_QUEUE_KIND_STICKY || rootPartition.TaskType() != enumspb.TASK_QUEUE_TYPE_WORKFLOW {
			return nil, serviceerror.NewInvalidArgument("DescribeTaskQueue must be called on the root partition of workflow task queue if api mode is DESCRIBE_TASK_QUEUE_MODE_ENHANCED")
		}
		userData, err := e.getUserDataClone(ctx, rootPartition, loadCauseDescribe)
		if err != nil {
			return nil, err
		}
		if req.GetVersions() == nil {
			defaultBuildId := getDefaultBuildId(userData.GetVersioningData().GetAssignmentRules())
			req.Versions = &taskqueuepb.TaskQueueVersionSelection{BuildIds: []string{defaultBuildId}}
		}
		rootPM, _, err := e.getTaskQueuePartitionManager(ctx, rootPartition, true, loadCauseDescribe)
		if err != nil {
			return nil, err
		}

		timeSinceLastFanOut := rootPM.TimeSinceLastFanOut()
		lastFanOutTTL := tqConfig.TaskQueueInfoByBuildIdTTL()

		physicalInfoByBuildId := make(map[string]map[enumspb.TaskQueueType]*taskqueuespb.PhysicalTaskQueueInfo)
		if timeSinceLastFanOut > lastFanOutTTL {
			// collect internal info
			numPartitions := max(tqConfig.NumWritePartitions(), tqConfig.NumReadPartitions())

			for _, taskQueueType := range req.TaskQueueTypes {
				for i := 0; i < numPartitions; i++ {
					partitionResp, err := e.matchingRawClient.DescribeTaskQueuePartition(ctx, &matchingservice.DescribeTaskQueuePartitionRequest{
						NamespaceId: request.GetNamespaceId(),
						TaskQueuePartition: &taskqueuespb.TaskQueuePartition{
							TaskQueue:     req.TaskQueue.Name,
							TaskQueueType: taskQueueType,
							PartitionId:   &taskqueuespb.TaskQueuePartition_NormalPartitionId{NormalPartitionId: int32(i)},
						},
						Versions:      req.GetVersions(),
						ReportStats:   req.GetReportStats(),
						ReportPollers: req.GetReportPollers(),
					})
					if err != nil {
						return nil, err
					}
					for buildId, vii := range partitionResp.VersionsInfoInternal {
						if _, ok := physicalInfoByBuildId[buildId]; !ok {
							physicalInfoByBuildId[buildId] = make(map[enumspb.TaskQueueType]*taskqueuespb.PhysicalTaskQueueInfo)
						}
						if physInfo, ok := physicalInfoByBuildId[buildId][taskQueueType]; !ok {
							physicalInfoByBuildId[buildId][taskQueueType] = vii.PhysicalTaskQueueInfo
						} else {
							var mergedStats *taskqueuepb.TaskQueueStats

							// only report Task Queue Statistics if requested.
							if req.GetReportStats() {
								totalStats := physicalInfoByBuildId[buildId][taskQueueType].TaskQueueStats
								partitionStats := vii.PhysicalTaskQueueInfo.TaskQueueStats

								mergedStats = &taskqueuepb.TaskQueueStats{
									ApproximateBacklogCount: totalStats.ApproximateBacklogCount + partitionStats.ApproximateBacklogCount,
									ApproximateBacklogAge:   largerBacklogAge(totalStats.ApproximateBacklogAge, partitionStats.ApproximateBacklogAge),
									TasksAddRate:            totalStats.TasksAddRate + partitionStats.TasksAddRate,
									TasksDispatchRate:       totalStats.TasksDispatchRate + partitionStats.TasksDispatchRate,
								}
							}
							merged := &taskqueuespb.PhysicalTaskQueueInfo{
								Pollers:        dedupPollers(append(physInfo.GetPollers(), vii.PhysicalTaskQueueInfo.GetPollers()...)),
								TaskQueueStats: mergedStats,
							}
							physicalInfoByBuildId[buildId][taskQueueType] = merged
						}
					}
				}
			}
			// update cache
			rootPM.UpdateTimeSinceLastFanOutAndCache(physicalInfoByBuildId)
		} else {
			// fetch info from rootPartition's cache
			physicalInfoByBuildId = rootPM.GetPhysicalTaskQueueInfoFromCache()
		}

		// smush internal info into versions info
		versionsInfo := make(map[string]*taskqueuepb.TaskQueueVersionInfo, 0)
		for bid, typeMap := range physicalInfoByBuildId {
			typesInfo := make(map[int32]*taskqueuepb.TaskQueueTypeInfo, 0)
			for taskQueueType, physicalInfo := range typeMap {
				typesInfo[int32(taskQueueType)] = &taskqueuepb.TaskQueueTypeInfo{
					Pollers: physicalInfo.Pollers,
					Stats:   physicalInfo.TaskQueueStats,
				}
			}
			var reachability enumspb.BuildIdTaskReachability
			if req.GetReportTaskReachability() {
				reachability, err = getBuildIdTaskReachability(ctx,
					newReachabilityCalculator(
						userData.GetVersioningData(),
						e.reachabilityCache,
						request.GetNamespaceId(),
						req.GetNamespace(),
						rootPartition.TaskQueue().Family(),
						e.config.ReachabilityBuildIdVisibilityGracePeriod(req.GetNamespace()),
						tqConfig,
					),
					e.metricsHandler,
					e.logger,
					bid,
				)
				if err != nil {
					return nil, err
				}
			}
			versionsInfo[bid] = &taskqueuepb.TaskQueueVersionInfo{
				TypesInfo:        typesInfo,
				TaskReachability: reachability,
			}
		}
		return &matchingservice.DescribeTaskQueueResponse{
			DescResponse: &workflowservice.DescribeTaskQueueResponse{
				VersionsInfo: versionsInfo,
			},
		}, nil
	}
	// Otherwise, do legacy DescribeTaskQueue
	partition, err := tqid.PartitionFromProto(req.TaskQueue, request.GetNamespaceId(), req.TaskQueueType)
	if err != nil {
		return nil, err
	}
	pm, _, err := e.getTaskQueuePartitionManager(ctx, partition, true, loadCauseDescribe)
	if err != nil {
		return nil, err
	}
	return pm.LegacyDescribeTaskQueue(req.GetIncludeTaskQueueStatus())
}

func dedupPollers(pollerInfos []*taskqueuepb.PollerInfo) []*taskqueuepb.PollerInfo {
	allKeys := make(map[string]bool)
	var list []*taskqueuepb.PollerInfo
	for _, item := range pollerInfos {
		if _, value := allKeys[item.GetIdentity()]; !value {
			allKeys[item.GetIdentity()] = true
			list = append(list, item)
		}
	}
	return list
}

func (e *matchingEngineImpl) DescribeTaskQueuePartition(
	ctx context.Context,
	request *matchingservice.DescribeTaskQueuePartitionRequest,
) (*matchingservice.DescribeTaskQueuePartitionResponse, error) {
	if request.GetVersions() == nil {
		return nil, serviceerror.NewInvalidArgument("versions must not be nil, to describe the default queue, pass the default build ID as a member of the BuildIds list")
	}
	pm, _, err := e.getTaskQueuePartitionManager(ctx, tqid.PartitionFromPartitionProto(request.GetTaskQueuePartition(), request.GetNamespaceId()), true, loadCauseDescribe)
	if err != nil {
		return nil, err
	}
	buildIds, err := e.getBuildIds(request.GetVersions())
	if err != nil {
		return nil, err
	}
	return pm.Describe(ctx, buildIds, request.GetVersions().GetAllActive(), request.GetReportStats(), request.GetReportPollers(), request.GetReportInternalTaskQueueStatus())
}

func (e *matchingEngineImpl) getBuildIds(versions *taskqueuepb.TaskQueueVersionSelection) (map[string]bool, error) {
	buildIds := make(map[string]bool)
	if versions != nil {
		for _, bid := range versions.GetBuildIds() {
			buildIds[bid] = true
		}
		if versions.GetUnversioned() {
			buildIds[""] = true
		}
	}
	return buildIds, nil
}

func (e *matchingEngineImpl) ListTaskQueuePartitions(
	_ context.Context,
	request *matchingservice.ListTaskQueuePartitionsRequest,
) (*matchingservice.ListTaskQueuePartitionsResponse, error) {
	activityTaskQueueInfo, err := e.listTaskQueuePartitions(request, enumspb.TASK_QUEUE_TYPE_ACTIVITY)
	if err != nil {
		return nil, err
	}
	workflowTaskQueueInfo, err := e.listTaskQueuePartitions(request, enumspb.TASK_QUEUE_TYPE_WORKFLOW)
	if err != nil {
		return nil, err
	}
	resp := matchingservice.ListTaskQueuePartitionsResponse{
		ActivityTaskQueuePartitions: activityTaskQueueInfo,
		WorkflowTaskQueuePartitions: workflowTaskQueueInfo,
	}
	return &resp, nil
}

func (e *matchingEngineImpl) listTaskQueuePartitions(request *matchingservice.ListTaskQueuePartitionsRequest, taskQueueType enumspb.TaskQueueType) ([]*taskqueuepb.TaskQueuePartitionMetadata, error) {
	partitions, err := e.getAllPartitionRpcNames(
		namespace.Name(request.GetNamespace()),
		request.TaskQueue,
		taskQueueType,
	)

	if err != nil {
		return nil, err
	}

	partitionHostInfo := make([]*taskqueuepb.TaskQueuePartitionMetadata, len(partitions))
	for i, partition := range partitions {
		host, err := e.getHostInfo(partition)
		if err != nil {
			return nil, err
		}

		partitionHostInfo[i] = &taskqueuepb.TaskQueuePartitionMetadata{
			Key:           partition,
			OwnerHostName: host,
		}
	}

	return partitionHostInfo, nil
}

func (e *matchingEngineImpl) UpdateWorkerVersioningRules(
	ctx context.Context,
	request *matchingservice.UpdateWorkerVersioningRulesRequest,
) (*matchingservice.UpdateWorkerVersioningRulesResponse, error) {
	req := request.GetRequest()
	ns, err := e.namespaceRegistry.GetNamespace(namespace.Name(req.GetNamespace()))
	if err != nil {
		return nil, err
	}
	if ns.ID().String() != request.GetNamespaceId() {
		return nil, serviceerror.NewInternal("Namespace ID does not match Namespace in wrapped command")
	}
	if req.GetTaskQueue() != request.GetTaskQueue() {
		return nil, serviceerror.NewInternal("Task Queue does not match Task Queue in wrapped command")
	}

	// We only expect to receive task queue family name (root partition) here.
	taskQueueFamily, err := tqid.NewTaskQueueFamily(ns.ID().String(), req.GetTaskQueue())
	if err != nil {
		return nil, err
	}
	tqMgr, _, err := e.getTaskQueuePartitionManager(ctx, taskQueueFamily.TaskQueue(enumspb.TASK_QUEUE_TYPE_WORKFLOW).RootPartition(), true, loadCauseOtherWrite)
	if err != nil {
		return nil, err
	}

	// we don't set updateOptions.TaskQueueLimitPerBuildId, because the Versioning Rule limits will be checked separately
	// we don't set updateOptions.KnownVersion, because we handle external API call ordering with conflictToken
	updateOptions := UserDataUpdateOptions{Source: "UpdateWorkerVersioningRules"}
	cT := req.GetConflictToken()
	var getResp *matchingservice.GetWorkerVersioningRulesResponse
	var maxUpstreamBuildIDs int

	_, err = tqMgr.GetUserDataManager().UpdateUserData(ctx, updateOptions, func(data *persistencespb.TaskQueueUserData) (*persistencespb.TaskQueueUserData, bool, error) {
		clk := data.GetClock()
		if clk == nil {
			clk = hlc.Zero(e.clusterMeta.GetClusterID())
		}

		prevCT, err := clk.Marshal()
		if err != nil {
			return nil, false, err
		}
		if !bytes.Equal(cT, prevCT) {
			return nil, false, serviceerror.NewFailedPrecondition(
				fmt.Sprintf("provided conflict token '%v' does not match existing one '%v'", cT, prevCT),
			)
		}

		updatedClock := hlc.Next(clk, e.timeSource)
		var versioningData *persistencespb.VersioningData
		switch req.GetOperation().(type) {
		case *workflowservice.UpdateWorkerVersioningRulesRequest_InsertAssignmentRule:
			versioningData, err = InsertAssignmentRule(
				updatedClock,
				data.GetVersioningData(),
				req.GetInsertAssignmentRule(),
				e.config.AssignmentRuleLimitPerQueue(ns.Name().String()),
			)
		case *workflowservice.UpdateWorkerVersioningRulesRequest_ReplaceAssignmentRule:
			versioningData, err = ReplaceAssignmentRule(
				updatedClock,
				data.GetVersioningData(),
				req.GetReplaceAssignmentRule(),
			)
		case *workflowservice.UpdateWorkerVersioningRulesRequest_DeleteAssignmentRule:
			versioningData, err = DeleteAssignmentRule(
				updatedClock,
				data.GetVersioningData(),
				req.GetDeleteAssignmentRule(),
			)
		case *workflowservice.UpdateWorkerVersioningRulesRequest_AddCompatibleRedirectRule:
			versioningData, err = AddCompatibleRedirectRule(
				updatedClock,
				data.GetVersioningData(),
				req.GetAddCompatibleRedirectRule(),
				e.config.RedirectRuleLimitPerQueue(ns.Name().String()),
				e.config.RedirectRuleMaxUpstreamBuildIDsPerQueue(ns.Name().String()),
			)
		case *workflowservice.UpdateWorkerVersioningRulesRequest_ReplaceCompatibleRedirectRule:
			versioningData, err = ReplaceCompatibleRedirectRule(
				updatedClock,
				data.GetVersioningData(),
				req.GetReplaceCompatibleRedirectRule(),
				e.config.RedirectRuleMaxUpstreamBuildIDsPerQueue(ns.Name().String()),
			)
		case *workflowservice.UpdateWorkerVersioningRulesRequest_DeleteCompatibleRedirectRule:
			versioningData, err = DeleteCompatibleRedirectRule(
				updatedClock,
				data.GetVersioningData(),
				req.GetDeleteCompatibleRedirectRule(),
			)
		case *workflowservice.UpdateWorkerVersioningRulesRequest_CommitBuildId_:
			versioningData, err = CommitBuildID(
				updatedClock,
				data.GetVersioningData(),
				req.GetCommitBuildId(),
				tqMgr.HasPollerAfter(req.GetCommitBuildId().GetTargetBuildId(), time.Now().Add(-versioningPollerSeenWindow)),
				e.config.AssignmentRuleLimitPerQueue(ns.Name().String()),
			)
		}
		if err != nil {
			// operation can't be completed due to failed validation. no action, do not replicate, report error
			return nil, false, err
		}

		// Get versioning data formatted for response
		getResp, err = GetTimestampedWorkerVersioningRules(versioningData, updatedClock)
		if err != nil {
			return nil, false, err
		}
		// Get max upstream build IDs (min is 0, because we count number of upstream nodes)
		activeRedirectRules := getActiveRedirectRules(versioningData.GetRedirectRules())
		for _, rule := range activeRedirectRules {
			upstream := getUpstreamBuildIds(rule.GetRule().GetTargetBuildId(), activeRedirectRules)
			if len(upstream)+1 > maxUpstreamBuildIDs {
				maxUpstreamBuildIDs = len(upstream) + 1
			}
		}

		// Clean up tombstones after all fallible tasks are complete, once we know we are committing and replicating the changes.
		// We can replicate tombstone cleanup, because it's just based on DeletionTimestamp, so no need to only do it locally.
		versioningData = CleanupRuleTombstones(versioningData, e.config.DeletedRuleRetentionTime(ns.Name().String()))

		// Avoid mutation
		ret := common.CloneProto(data)
		ret.Clock = updatedClock
		ret.VersioningData = versioningData
		return ret, true, nil
	})

	if err != nil {
		return nil, err
	}

	// log resulting rule counts
	assignmentRules := getResp.GetResponse().GetAssignmentRules()
	redirectRules := getResp.GetResponse().GetCompatibleRedirectRules()

	e.logger.Info("UpdateWorkerVersioningRules completed",
		tag.WorkerVersioningRedirectRuleCount(len(redirectRules)),
		tag.WorkerVersioningAssignmentRuleCount(len(assignmentRules)),
		tag.WorkerVersioningMaxUpstreamBuildIDs(maxUpstreamBuildIDs))

	return &matchingservice.UpdateWorkerVersioningRulesResponse{Response: &workflowservice.UpdateWorkerVersioningRulesResponse{
		AssignmentRules:         assignmentRules,
		CompatibleRedirectRules: redirectRules,
		ConflictToken:           getResp.GetResponse().GetConflictToken(),
	}}, nil
}

func (e *matchingEngineImpl) GetWorkerVersioningRules(
	ctx context.Context,
	request *matchingservice.GetWorkerVersioningRulesRequest,
) (*matchingservice.GetWorkerVersioningRulesResponse, error) {
	req := request.GetRequest()
	ns, err := e.namespaceRegistry.GetNamespace(namespace.Name(req.GetNamespace()))
	if err != nil {
		return nil, err
	}
	if ns.ID().String() != request.GetNamespaceId() {
		return nil, serviceerror.NewInternal("Namespace ID does not match Namespace in wrapped command")
	}
	if req.GetTaskQueue() != request.GetTaskQueue() {
		return nil, serviceerror.NewInternal("Task Queue does not match Task Queue in wrapped command")
	}

	// We only expect to receive task queue family name (root partition) here.
	taskQueueFamily, err := tqid.NewTaskQueueFamily(ns.ID().String(), req.GetTaskQueue())
	if err != nil {
		return nil, err
	}
	userData, err := e.getUserDataClone(ctx, taskQueueFamily.TaskQueue(enumspb.TASK_QUEUE_TYPE_WORKFLOW).RootPartition(), loadCauseOtherRead)
	if err != nil {
		return nil, err
	}
	clk := userData.GetClock()
	if clk == nil {
		clk = hlc.Zero(e.clusterMeta.GetClusterID())
	}
	return GetTimestampedWorkerVersioningRules(userData.GetVersioningData(), clk)
}

func (e *matchingEngineImpl) getUserDataClone(
	ctx context.Context,
	rootPartition tqid.Partition,
	loadCause loadCause,
) (*persistencespb.TaskQueueUserData, error) {
	rootPartitionMgr, _, err := e.getTaskQueuePartitionManager(ctx, rootPartition, true, loadCause)
	if err != nil {
		return nil, err
	}
	userData, _, err := rootPartitionMgr.GetUserDataManager().GetUserData()
	if err != nil {
		return nil, err
	}
	if userData == nil {
		userData = &persistencespb.VersionedTaskQueueUserData{Data: &persistencespb.TaskQueueUserData{}}
	} else {
		userData = common.CloneProto(userData)
	}
	return userData.GetData(), nil
}

func (e *matchingEngineImpl) UpdateWorkerBuildIdCompatibility(
	ctx context.Context,
	req *matchingservice.UpdateWorkerBuildIdCompatibilityRequest,
) (*matchingservice.UpdateWorkerBuildIdCompatibilityResponse, error) {
	namespaceID := namespace.ID(req.GetNamespaceId())
	ns, err := e.namespaceRegistry.GetNamespaceByID(namespaceID)
	if err != nil {
		return nil, err
	}
	taskQueue, err := tqid.NewTaskQueueFamily(req.NamespaceId, req.GetTaskQueue())
	if err != nil {
		return nil, err
	}
	pm, _, err := e.getTaskQueuePartitionManager(ctx, taskQueue.TaskQueue(enumspb.TASK_QUEUE_TYPE_WORKFLOW).RootPartition(), true, loadCauseOtherWrite)
	if err != nil {
		return nil, err
	}
	updateOptions := UserDataUpdateOptions{Source: "UpdateWorkerBuildIdCompatibility"}
	operationCreatedTombstones := false
	switch req.GetOperation().(type) {
	case *matchingservice.UpdateWorkerBuildIdCompatibilityRequest_ApplyPublicRequest_:
		// Only apply the limit when request is initiated by a user.
		updateOptions.TaskQueueLimitPerBuildId = e.config.TaskQueueLimitPerBuildId(ns.Name().String())
	case *matchingservice.UpdateWorkerBuildIdCompatibilityRequest_RemoveBuildIds_:
		updateOptions.KnownVersion = req.GetRemoveBuildIds().GetKnownUserDataVersion()
	}

	_, err = pm.GetUserDataManager().UpdateUserData(ctx, updateOptions, func(data *persistencespb.TaskQueueUserData) (*persistencespb.TaskQueueUserData, bool, error) {
		clk := data.GetClock()
		if clk == nil {
			tmp := hlc.Zero(e.clusterMeta.GetClusterID())
			clk = tmp
		}
		updatedClock := hlc.Next(clk, e.timeSource)
		var versioningData *persistencespb.VersioningData
		switch req.GetOperation().(type) {
		case *matchingservice.UpdateWorkerBuildIdCompatibilityRequest_ApplyPublicRequest_:
			var err error
			versioningData, err = UpdateVersionSets(
				updatedClock,
				data.GetVersioningData(),
				req.GetApplyPublicRequest().GetRequest(),
				e.config.VersionCompatibleSetLimitPerQueue(ns.Name().String()),
				e.config.VersionBuildIdLimitPerQueue(ns.Name().String()),
			)
			if err != nil {
				return nil, false, err
			}
		case *matchingservice.UpdateWorkerBuildIdCompatibilityRequest_RemoveBuildIds_:
			versioningData = RemoveBuildIds(
				updatedClock,
				data.GetVersioningData(),
				req.GetRemoveBuildIds().GetBuildIds(),
			)
			if ns.ReplicationPolicy() == namespace.ReplicationPolicyMultiCluster {
				operationCreatedTombstones = true
			} else {
				// We don't need to keep the tombstones around if we're not replicating them.
				versioningData = ClearTombstones(versioningData)
			}
		case *matchingservice.UpdateWorkerBuildIdCompatibilityRequest_PersistUnknownBuildId:
			versioningData = PersistUnknownBuildId(
				updatedClock,
				data.GetVersioningData(),
				req.GetPersistUnknownBuildId(),
			)
		default:
			return nil, false, serviceerror.NewInvalidArgument(fmt.Sprintf("invalid operation: %v", req.GetOperation()))
		}
		// Avoid mutation
		ret := common.CloneProto(data)
		ret.Clock = updatedClock
		ret.VersioningData = versioningData
		return ret, true, nil
	})
	if err != nil {
		return nil, err
	}

	// Only clear tombstones after they have been replicated.
	if operationCreatedTombstones {
		opts := UserDataUpdateOptions{Source: "UpdateWorkerBuildIdCompatibility/clear-tombstones"}
		_, err = pm.GetUserDataManager().UpdateUserData(ctx, opts, func(data *persistencespb.TaskQueueUserData) (*persistencespb.TaskQueueUserData, bool, error) {
			updatedClock := hlc.Next(data.GetClock(), e.timeSource)
			// Avoid mutation
			ret := common.CloneProto(data)
			ret.Clock = updatedClock
			ret.VersioningData = ClearTombstones(data.VersioningData)
			return ret, false, nil // Do not replicate the deletion of tombstones
		})
		if err != nil {
			return nil, err
		}
	}
	return &matchingservice.UpdateWorkerBuildIdCompatibilityResponse{}, nil
}

func (e *matchingEngineImpl) GetWorkerBuildIdCompatibility(
	ctx context.Context,
	req *matchingservice.GetWorkerBuildIdCompatibilityRequest,
) (*matchingservice.GetWorkerBuildIdCompatibilityResponse, error) {
	taskQueueFamily, err := tqid.NewTaskQueueFamily(req.NamespaceId, req.Request.GetTaskQueue())
	if err != nil {
		return nil, err
	}
	pm, _, err := e.getTaskQueuePartitionManager(ctx, taskQueueFamily.TaskQueue(enumspb.TASK_QUEUE_TYPE_WORKFLOW).RootPartition(), true, loadCauseOtherRead)
	if err != nil {
		if _, ok := err.(*serviceerror.NotFound); ok {
			return &matchingservice.GetWorkerBuildIdCompatibilityResponse{}, nil
		}
		return nil, err
	}
	userData, _, err := pm.GetUserDataManager().GetUserData()
	if err != nil {
		return nil, err
	}
	return &matchingservice.GetWorkerBuildIdCompatibilityResponse{
		Response: ToBuildIdOrderingResponse(userData.GetData().GetVersioningData(), int(req.GetRequest().GetMaxSets())),
	}, nil
}

func (e *matchingEngineImpl) GetTaskQueueUserData(
	ctx context.Context,
	req *matchingservice.GetTaskQueueUserDataRequest,
) (*matchingservice.GetTaskQueueUserDataResponse, error) {
	partition, err := tqid.PartitionFromProto(&taskqueuepb.TaskQueue{Name: req.GetTaskQueue()}, req.NamespaceId, req.TaskQueueType)
	if err != nil {
		return nil, err
	}
	pm, _, err := e.getTaskQueuePartitionManager(ctx, partition, !req.OnlyIfLoaded, loadCauseUserData)
	if err != nil {
		return nil, err
	} else if pm == nil {
		return nil, serviceerror.NewFailedPrecondition("partition was not loaded")
	}
	if req.WaitNewData {
		// mark alive so that it doesn't unload while a child partition is doing a long poll
		pm.MarkAlive()
	}
	return pm.GetUserDataManager().HandleGetUserDataRequest(ctx, req)
}

func (e *matchingEngineImpl) SyncDeploymentUserData(
	ctx context.Context,
	req *matchingservice.SyncDeploymentUserDataRequest,
) (*matchingservice.SyncDeploymentUserDataResponse, error) {
	taskQueueFamily, err := tqid.NewTaskQueueFamily(req.NamespaceId, req.GetTaskQueue())
	if err != nil {
		return nil, err
	}
	if req.Deployment == nil && req.GetOperation() == nil {
		return nil, errMissingDeploymentVersion
	}

	tqMgr, _, err := e.getTaskQueuePartitionManager(ctx, taskQueueFamily.TaskQueue(enumspb.TASK_QUEUE_TYPE_WORKFLOW).RootPartition(), true, loadCauseOtherWrite)
	if err != nil {
		return nil, err
	}

	updateOptions := UserDataUpdateOptions{Source: "SyncDeploymentUserData"}

	version, err := tqMgr.GetUserDataManager().UpdateUserData(ctx, updateOptions, func(data *persistencespb.TaskQueueUserData) (*persistencespb.TaskQueueUserData, bool, error) {
		clk := data.GetClock()
		if clk == nil {
			clk = hlc.Zero(e.clusterMeta.GetClusterID())
		}
		now := hlc.Next(clk, e.timeSource)
		// clone the whole thing so we can just mutate
		data = common.CloneProto(data)

		// fill in enough structure so we can set/append the new deployment data
		if data == nil {
			data = &persistencespb.TaskQueueUserData{}
		}
		if data.PerType == nil {
			data.PerType = make(map[int32]*persistencespb.TaskQueueTypeUserData)
		}
		if data.PerType[int32(req.TaskQueueType)] == nil {
			data.PerType[int32(req.TaskQueueType)] = &persistencespb.TaskQueueTypeUserData{}
		}
		if data.PerType[int32(req.TaskQueueType)].DeploymentData == nil {
			data.PerType[int32(req.TaskQueueType)].DeploymentData = &persistencespb.DeploymentData{}
		}

		// set/append the new data
		deploymentData := data.PerType[int32(req.TaskQueueType)].DeploymentData
		if d := req.Deployment; d != nil {
			// [cleanup-old-wv]
			//nolint:staticcheck
			if idx := findDeployment(deploymentData, req.Deployment); idx >= 0 {
				deploymentData.Deployments[idx].Data = req.Data
			} else {
				deploymentData.Deployments = append(
					deploymentData.Deployments, &persistencespb.DeploymentData_DeploymentDataItem{
						Deployment: req.Deployment,
						Data:       req.Data,
					})
			}
		} else if vd := req.GetUpdateVersionData(); vd != nil {
			if idx := findDeploymentVersion(deploymentData, vd.GetVersion()); idx >= 0 {
				old := deploymentData.Versions[idx]
				if old.GetRoutingUpdateTime().AsTime().After(vd.GetRoutingUpdateTime().AsTime()) {
					return nil, false, errUserDataUnmodified
				}
				// only update if the timestamp is more recent
				deploymentData.Versions[idx] = vd
			} else {
				deploymentData.Versions = append(deploymentData.Versions, vd)
			}
		} else if v := req.GetForgetVersion(); v != nil {
			if idx := findDeploymentVersion(deploymentData, v); idx >= 0 {
				deploymentData.Versions = append(deploymentData.Versions[:idx], deploymentData.Versions[idx+1:]...)
			}
		} else {
			// No-op
			return nil, false, errUserDataUnmodified
		}

		data.Clock = now
		return data, true, nil
	})
	if err != nil {
		return nil, err
	}
	return &matchingservice.SyncDeploymentUserDataResponse{Version: version}, nil
}

func (e *matchingEngineImpl) ApplyTaskQueueUserDataReplicationEvent(
	ctx context.Context,
	req *matchingservice.ApplyTaskQueueUserDataReplicationEventRequest,
) (*matchingservice.ApplyTaskQueueUserDataReplicationEventResponse, error) {
	namespaceID := namespace.ID(req.GetNamespaceId())
	ns, err := e.namespaceRegistry.GetNamespaceByID(namespaceID)
	if err != nil {
		return nil, err
	}
	taskQueueFamily, err := tqid.NewTaskQueueFamily(req.NamespaceId, req.GetTaskQueue())
	if err != nil {
		return nil, err
	}
	pm, _, err := e.getTaskQueuePartitionManager(ctx, taskQueueFamily.TaskQueue(enumspb.TASK_QUEUE_TYPE_WORKFLOW).RootPartition(), true, loadCauseUserData)
	if err != nil {
		return nil, err
	}
	updateOptions := UserDataUpdateOptions{
		// Avoid setting a limit to allow the replication event to always be applied
		TaskQueueLimitPerBuildId: 0,
		Source:                   "ApplyTaskQueueUserDataReplicationEvent",
	}
	_, err = pm.GetUserDataManager().UpdateUserData(ctx, updateOptions, func(current *persistencespb.TaskQueueUserData) (*persistencespb.TaskQueueUserData, bool, error) {
		mergedUserData := common.CloneProto(current)
		currentVersioningData := current.GetVersioningData()
		newVersioningData := req.GetUserData().GetVersioningData()
		_, buildIdsRemoved := GetBuildIdDeltas(currentVersioningData, newVersioningData)
		var buildIdsToRevive []string
		for _, buildId := range buildIdsRemoved {
			// We accept that the user data is locked for updates while running these visibility queries.
			// Nothing else is _supposed_ to update it on follower (standby) clusters.
			exists, err := worker_versioning.WorkflowsExistForBuildId(ctx, e.visibilityManager, ns, req.TaskQueue, buildId)
			if err != nil {
				return nil, false, err
			}
			if exists {
				buildIdsToRevive = append(buildIdsToRevive, buildId)
			}
		}

		// merge v1 sets
		mergedData := MergeVersioningData(currentVersioningData, newVersioningData)

		// take last writer for V2 rules and V3 data
		if req.GetUserData().GetClock() == nil || current.GetClock() != nil && hlc.Greater(current.GetClock(), req.GetUserData().GetClock()) {
			mergedData.AssignmentRules = currentVersioningData.GetAssignmentRules()
			mergedData.RedirectRules = currentVersioningData.GetRedirectRules()
			mergedUserData.PerType = current.GetPerType()
		} else {
			mergedData.AssignmentRules = newVersioningData.GetAssignmentRules()
			mergedData.RedirectRules = newVersioningData.GetRedirectRules()
			mergedUserData.PerType = req.GetUserData().GetPerType()
		}

		for _, buildId := range buildIdsToRevive {
			setIdx, buildIdIdx := worker_versioning.FindBuildId(mergedData, buildId)
			if setIdx == -1 {
				continue
			}
			set := mergedData.VersionSets[setIdx]
			set.BuildIds[buildIdIdx] = e.reviveBuildId(ns, req.GetTaskQueue(), set.GetBuildIds()[buildIdIdx])
			mergedUserData.Clock = hlc.Max(mergedUserData.Clock, set.BuildIds[buildIdIdx].StateUpdateTimestamp)

			setDefault := set.BuildIds[len(set.BuildIds)-1]
			if setDefault.State == persistencespb.STATE_DELETED {
				// We merged an update which removed (at least) two build ids: the default for set x and another one for set
				// x. We discovered we're still using the other one, so we revive it. now we also have to revive the default
				// for set x, or it will be left with the wrong default.
				set.BuildIds[len(set.BuildIds)-1] = e.reviveBuildId(ns, req.GetTaskQueue(), setDefault)
				mergedUserData.Clock = hlc.Max(mergedUserData.Clock, setDefault.StateUpdateTimestamp)
			}
		}

		// No need to keep the tombstones around after replication.
		mergedUserData.VersioningData = ClearTombstones(mergedData)
		return mergedUserData, len(buildIdsToRevive) > 0, nil
	})
	return &matchingservice.ApplyTaskQueueUserDataReplicationEventResponse{}, err
}

func (e *matchingEngineImpl) GetBuildIdTaskQueueMapping(
	ctx context.Context,
	req *matchingservice.GetBuildIdTaskQueueMappingRequest,
) (*matchingservice.GetBuildIdTaskQueueMappingResponse, error) {
	taskQueues, err := e.taskManager.GetTaskQueuesByBuildId(ctx, &persistence.GetTaskQueuesByBuildIdRequest{
		NamespaceID: req.NamespaceId,
		BuildID:     req.BuildId,
	})
	if err != nil {
		return nil, err
	}
	return &matchingservice.GetBuildIdTaskQueueMappingResponse{TaskQueues: taskQueues}, nil
}

// TODO Shivam - remove this in 123
func (e *matchingEngineImpl) ForceUnloadTaskQueue(
	ctx context.Context,
	req *matchingservice.ForceUnloadTaskQueueRequest,
) (*matchingservice.ForceUnloadTaskQueueResponse, error) {
	p, err := tqid.NormalPartitionFromRpcName(req.GetTaskQueue(), req.GetNamespaceId(), req.GetTaskQueueType())
	if err != nil {
		return nil, err
	}

	wasLoaded := e.unloadTaskQueuePartitionByKey(p, nil, unloadCauseForce)
	return &matchingservice.ForceUnloadTaskQueueResponse{WasLoaded: wasLoaded}, nil
}

func (e *matchingEngineImpl) ForceLoadTaskQueuePartition(
	ctx context.Context,
	req *matchingservice.ForceLoadTaskQueuePartitionRequest,
) (*matchingservice.ForceLoadTaskQueuePartitionResponse, error) {
	partition := tqid.PartitionFromPartitionProto(req.GetTaskQueuePartition(), req.GetNamespaceId())
	// Leverage getTaskQueuePartitionManager to check and then create the partition
	_, wasUnloaded, err := e.getTaskQueuePartitionManager(ctx, partition, true, loadCauseForce)
	if err != nil {
		return nil, err
	}
	return &matchingservice.ForceLoadTaskQueuePartitionResponse{WasUnloaded: wasUnloaded}, nil
}

func (e *matchingEngineImpl) ForceUnloadTaskQueuePartition(
	ctx context.Context,
	req *matchingservice.ForceUnloadTaskQueuePartitionRequest,
) (*matchingservice.ForceUnloadTaskQueuePartitionResponse, error) {
	partition := tqid.PartitionFromPartitionProto(req.GetTaskQueuePartition(), req.GetNamespaceId())

	wasLoaded := e.unloadTaskQueuePartitionByKey(partition, nil, unloadCauseForce)
	return &matchingservice.ForceUnloadTaskQueuePartitionResponse{WasLoaded: wasLoaded}, nil
}

func (e *matchingEngineImpl) UpdateTaskQueueUserData(ctx context.Context, request *matchingservice.UpdateTaskQueueUserDataRequest) (*matchingservice.UpdateTaskQueueUserDataResponse, error) {
	locks := e.getNamespaceUpdateLocks(request.GetNamespaceId())
	locks.updateLock.Lock()
	defer locks.updateLock.Unlock()

	err := e.taskManager.UpdateTaskQueueUserData(ctx, &persistence.UpdateTaskQueueUserDataRequest{
		NamespaceID:     request.GetNamespaceId(),
		TaskQueue:       request.GetTaskQueue(),
		UserData:        request.GetUserData(),
		BuildIdsAdded:   request.BuildIdsAdded,
		BuildIdsRemoved: request.BuildIdsRemoved,
	})
	return &matchingservice.UpdateTaskQueueUserDataResponse{}, err
}

func (e *matchingEngineImpl) ReplicateTaskQueueUserData(ctx context.Context, request *matchingservice.ReplicateTaskQueueUserDataRequest) (*matchingservice.ReplicateTaskQueueUserDataResponse, error) {
	if e.namespaceReplicationQueue == nil {
		return &matchingservice.ReplicateTaskQueueUserDataResponse{}, nil
	}

	locks := e.getNamespaceUpdateLocks(request.GetNamespaceId())
	locks.replicationLock.Lock()
	defer locks.replicationLock.Unlock()

	err := e.namespaceReplicationQueue.Publish(ctx, &replicationspb.ReplicationTask{
		TaskType: enumsspb.REPLICATION_TASK_TYPE_TASK_QUEUE_USER_DATA,
		Attributes: &replicationspb.ReplicationTask_TaskQueueUserDataAttributes{
			TaskQueueUserDataAttributes: &replicationspb.TaskQueueUserDataAttributes{
				NamespaceId:   request.GetNamespaceId(),
				TaskQueueName: request.GetTaskQueue(),
				UserData:      request.GetUserData(),
			},
		},
	})
	return &matchingservice.ReplicateTaskQueueUserDataResponse{}, err

}

func (e *matchingEngineImpl) CheckTaskQueueUserDataPropagation(ctx context.Context, req *matchingservice.CheckTaskQueueUserDataPropagationRequest) (*matchingservice.CheckTaskQueueUserDataPropagationResponse, error) {
	rootPartition, err := tqid.NormalPartitionFromRpcName(req.TaskQueue, req.NamespaceId, enumspb.TASK_QUEUE_TYPE_WORKFLOW)
	if err != nil {
		return nil, err
	}
	pm, _, err := e.getTaskQueuePartitionManager(ctx, rootPartition, true, loadCauseOtherRead)
	if err != nil {
		return nil, err
	}

	nsName := pm.Namespace().Name().String()
	tqName := rootPartition.TaskQueue().Name()
	wfPartitions := max(
		e.config.NumTaskqueueReadPartitions(nsName, tqName, enumspb.TASK_QUEUE_TYPE_WORKFLOW),
		e.config.NumTaskqueueWritePartitions(nsName, tqName, enumspb.TASK_QUEUE_TYPE_WORKFLOW),
	)
	actPartitions := max(
		e.config.NumTaskqueueReadPartitions(nsName, tqName, enumspb.TASK_QUEUE_TYPE_ACTIVITY),
		e.config.NumTaskqueueWritePartitions(nsName, tqName, enumspb.TASK_QUEUE_TYPE_ACTIVITY),
	)

	err = pm.GetUserDataManager().CheckTaskQueueUserDataPropagation(ctx, req.Version, wfPartitions, actPartitions)
	if err != nil {
		return nil, err
	}
	return &matchingservice.CheckTaskQueueUserDataPropagationResponse{}, nil
}

// nexusResult is container for a response or error.
// Only one field may be set at a time.
type nexusResult struct {
	successfulWorkerResponse *matchingservice.RespondNexusTaskCompletedRequest
	failedWorkerResponse     *matchingservice.RespondNexusTaskFailedRequest
	internalError            error
}

func (e *matchingEngineImpl) DispatchNexusTask(ctx context.Context, request *matchingservice.DispatchNexusTaskRequest) (*matchingservice.DispatchNexusTaskResponse, error) {
	partition, err := tqid.PartitionFromProto(request.GetTaskQueue(), request.GetNamespaceId(), enumspb.TASK_QUEUE_TYPE_NEXUS)
	if err != nil {
		return nil, err
	}
	pm, _, err := e.getTaskQueuePartitionManager(ctx, partition, true, loadCauseNexusTask)
	if err != nil {
		return nil, err
	}

	taskID := uuid.New()
	resp, err := pm.DispatchNexusTask(ctx, taskID, request)

	// if we get a response or error it means that the Nexus task was handled by forwarding to another matching host
	// this remote host's result can be returned directly
	if resp != nil || err != nil {
		return resp, err
	}

	// if we get here it means that dispatch of query task has occurred locally
	// must wait on result channel to get query result
	resultCh := make(chan *nexusResult, 1)
	e.nexusResults.Set(taskID, resultCh)
	defer e.nexusResults.Delete(taskID)

	select {
	case result := <-resultCh:
		if result.internalError != nil {
			return nil, result.internalError
		}
		if result.failedWorkerResponse != nil {
			return &matchingservice.DispatchNexusTaskResponse{Outcome: &matchingservice.DispatchNexusTaskResponse_HandlerError{
				HandlerError: result.failedWorkerResponse.GetRequest().GetError(),
			}}, nil
		}

		return &matchingservice.DispatchNexusTaskResponse{Outcome: &matchingservice.DispatchNexusTaskResponse_Response{
			Response: result.successfulWorkerResponse.GetRequest().GetResponse(),
		}}, nil
	case <-ctx.Done():
		return nil, ctx.Err()
	}
}

func (e *matchingEngineImpl) PollNexusTaskQueue(
	ctx context.Context,
	req *matchingservice.PollNexusTaskQueueRequest,
	opMetrics metrics.Handler,
) (*matchingservice.PollNexusTaskQueueResponse, error) {
	namespaceID := namespace.ID(req.GetNamespaceId())
	pollerID := req.GetPollerId()
	request := req.Request
	taskQueueName := request.TaskQueue.GetName()
	e.logger.Debug("Received PollNexusTaskQueue for taskQueue", tag.Name(taskQueueName))
pollLoop:
	for {
		err := common.IsValidContext(ctx)
		if err != nil {
			return nil, err
		}
		// Add frontend generated pollerID to context so taskqueueMgr can support cancellation of
		// long-poll when frontend calls CancelOutstandingPoll API
		pollerCtx := context.WithValue(ctx, pollerIDKey, pollerID)
		pollerCtx = context.WithValue(pollerCtx, identityKey, request.GetIdentity())
		partition, err := tqid.PartitionFromProto(request.TaskQueue, req.NamespaceId, enumspb.TASK_QUEUE_TYPE_NEXUS)
		if err != nil {
			return nil, err
		}
		pollMetadata := &pollMetadata{
			workerVersionCapabilities: request.WorkerVersionCapabilities,
			deploymentOptions:         request.DeploymentOptions,
			forwardedFrom:             req.GetForwardedSource(),
		}
		task, _, err := e.pollTask(pollerCtx, partition, pollMetadata)
		if err != nil {
			if errors.Is(err, errNoTasks) {
				return &matchingservice.PollNexusTaskQueueResponse{}, nil
			}
			return nil, err
		}

		if task.isStarted() {
			// tasks received from remote are already started. So, simply forward the response
			return task.pollNexusTaskQueueResponse(), nil
		}

		task.finish(err, true)
		if err != nil {
			continue pollLoop
		}

		taskToken := &tokenspb.NexusTask{
			NamespaceId: string(namespaceID),
			TaskQueue:   taskQueueName,
			TaskId:      task.nexus.taskID,
		}
		serializedToken, _ := e.tokenSerializer.SerializeNexusTaskToken(taskToken)

		nexusReq := task.nexus.request.GetRequest()
		nexusReq.Header[nexus.HeaderRequestTimeout] = time.Until(task.nexus.deadline).String()
		// Java SDK currently expects the header in this form. We should be able to remove this duplication sometime mid 2025.
		nexusReq.Header["Request-Timeout"] = time.Until(task.nexus.deadline).String()
		if !task.nexus.operationDeadline.IsZero() {
			nexusReq.Header[nexus.HeaderOperationTimeout] = commonnexus.FormatDuration(time.Until(task.nexus.operationDeadline))
		}

		return &matchingservice.PollNexusTaskQueueResponse{
			Response: &workflowservice.PollNexusTaskQueueResponse{
				TaskToken: serializedToken,
				Request:   nexusReq,
			},
		}, nil
	}
}

func (e *matchingEngineImpl) RespondNexusTaskCompleted(ctx context.Context, request *matchingservice.RespondNexusTaskCompletedRequest, opMetrics metrics.Handler) (*matchingservice.RespondNexusTaskCompletedResponse, error) {
	resultCh, ok := e.nexusResults.Pop(request.GetTaskId())
	if !ok {
		opMetrics.Counter(metrics.RespondNexusTaskFailedPerTaskQueueCounter.Name()).Record(1)
		return nil, serviceerror.NewNotFound("Nexus task not found or already expired")
	}
	resultCh <- &nexusResult{
		successfulWorkerResponse: request,
		internalError:            nil,
	}
	return &matchingservice.RespondNexusTaskCompletedResponse{}, nil
}

func (e *matchingEngineImpl) RespondNexusTaskFailed(ctx context.Context, request *matchingservice.RespondNexusTaskFailedRequest, opMetrics metrics.Handler) (*matchingservice.RespondNexusTaskFailedResponse, error) {
	resultCh, ok := e.nexusResults.Pop(request.GetTaskId())
	if !ok {
		opMetrics.Counter(metrics.RespondNexusTaskFailedPerTaskQueueCounter.Name()).Record(1)
		return nil, serviceerror.NewNotFound("Nexus task not found or already expired")
	}
	resultCh <- &nexusResult{
		failedWorkerResponse: request,
		internalError:        nil,
	}
	return &matchingservice.RespondNexusTaskFailedResponse{}, nil
}

func (e *matchingEngineImpl) CreateNexusEndpoint(ctx context.Context, request *matchingservice.CreateNexusEndpointRequest) (*matchingservice.CreateNexusEndpointResponse, error) {
	// Write API, let persistence verify table ownership.
	res, err := e.nexusEndpointClient.CreateNexusEndpoint(ctx, &internalCreateNexusEndpointRequest{
		spec:       request.GetSpec(),
		clusterID:  e.clusterMeta.GetClusterID(),
		timeSource: e.timeSource,
	})
	if err != nil {
		e.logger.Error("Failed to create Nexus endpoint", tag.Error(err), tag.Endpoint(request.GetSpec().GetName()))
	} else {
		e.logger.Info("Created Nexus endpoint", tag.Endpoint(request.GetSpec().GetName()))
	}
	return res, err
}

func (e *matchingEngineImpl) UpdateNexusEndpoint(ctx context.Context, request *matchingservice.UpdateNexusEndpointRequest) (*matchingservice.UpdateNexusEndpointResponse, error) {
	// Write API, let persistence verify table ownership.
	res, err := e.nexusEndpointClient.UpdateNexusEndpoint(ctx, &internalUpdateNexusEndpointRequest{
		endpointID: request.GetId(),
		version:    request.GetVersion(),
		spec:       request.GetSpec(),
		clusterID:  e.clusterMeta.GetClusterID(),
		timeSource: e.timeSource,
	})
	if err != nil {
		e.logger.Error("Failed to update Nexus endpoint", tag.Error(err), tag.Endpoint(request.GetSpec().GetName()))
	} else {
		e.logger.Info("Updated Nexus endpoint", tag.Endpoint(request.GetSpec().GetName()))
	}
	return res, err
}

func (e *matchingEngineImpl) DeleteNexusEndpoint(ctx context.Context, request *matchingservice.DeleteNexusEndpointRequest) (*matchingservice.DeleteNexusEndpointResponse, error) {
	// Write API, let persistence verify table ownership.
	res, err := e.nexusEndpointClient.DeleteNexusEndpoint(ctx, request)
	if err != nil {
		e.logger.Error("Failed to delete Nexus endpoint", tag.Error(err), tag.Endpoint(request.GetId()))
	} else {
		e.logger.Info("Deleted Nexus endpoint", tag.Endpoint(request.GetId()))
	}
	return res, err
}

func (e *matchingEngineImpl) ListNexusEndpoints(ctx context.Context, request *matchingservice.ListNexusEndpointsRequest) (*matchingservice.ListNexusEndpointsResponse, error) {
	lastKnownVersion := request.LastKnownTableVersion
	// Read API, verify table ownership via membership.
	isOwner, ownershipLostCh, err := e.checkNexusEndpointsOwnership()
	if err != nil {
		e.logger.Error("Failed to check Nexus endpoints ownership", tag.Error(err))
		return nil, serviceerror.NewFailedPrecondition(fmt.Sprintf("cannot verify ownership of Nexus endpoints table: %v", err))
	}
	if !isOwner {
		e.logger.Error("Matching node doesn't think it's the Nexus endpoints table owner", tag.Error(err))
		return nil, serviceerror.NewFailedPrecondition("matching node doesn't think it's the Nexus endpoints table owner")
	}

	if request.Wait {
		if request.NextPageToken != nil {
			return nil, serviceerror.NewInvalidArgument("request Wait=true and NextPageToken!=nil on ListNexusEndpoints request. waiting is only allowed on first page")
		}

		// if waiting, send request with unknown table version so we get the newest view of the table
		request.LastKnownTableVersion = 0

		var cancel context.CancelFunc
		ctx, cancel = newChildContext(ctx, e.config.ListNexusEndpointsLongPollTimeout(), returnEmptyTaskTimeBudget)
		defer cancel()
	}

	for {
		resp, tableVersionChanged, err := e.nexusEndpointClient.ListNexusEndpoints(ctx, request)
		if err != nil {
			return resp, err
		}

		if request.Wait && lastKnownVersion == resp.TableVersion {
			// long-poll: wait for data to change/appear
			select {
			case <-ownershipLostCh:
				return nil, serviceerror.NewFailedPrecondition("Nexus endpoints table ownership lost")
			case <-ctx.Done():
				return resp, nil
			case <-tableVersionChanged:
				continue
			}
		}

		return resp, err
	}
}

func (e *matchingEngineImpl) checkNexusEndpointsOwnership() (bool, <-chan struct{}, error) {
	// Get the channel before checking the condition to prevent the channel from being closed while we're running this
	// check.
	ch := e.nexusEndpointsOwnershipLostCh
	self := e.hostInfoProvider.HostInfo().Identity()
	owner, err := e.serviceResolver.Lookup(nexusEndpointsTablePartitionRoutingKey)
	if err != nil {
		return false, nil, fmt.Errorf("cannot resolve Nexus endpoints partition owner: %w", err)
	}
	return owner.Identity() == self, ch, nil
}

func (e *matchingEngineImpl) notifyNexusEndpointsOwnershipChange() {
	// We don't care about the channel returned here. This method is ensured to only be called from the single
	// watchMembership method and is the only way the channel may be replaced.
	isOwner, _, err := e.checkNexusEndpointsOwnership()
	if err != nil {
		e.logger.Error("Failed to check Nexus endpoints ownership", tag.Error(err))
		return
	}
	if !isOwner {
		close(e.nexusEndpointsOwnershipLostCh)
		e.nexusEndpointsOwnershipLostCh = make(chan struct{})
	}
	e.nexusEndpointClient.notifyOwnershipChanged(isOwner)
}

func (e *matchingEngineImpl) getNamespaceUpdateLocks(namespaceId string) *namespaceUpdateLocks {
	e.namespaceUpdateLockMapLock.Lock()
	defer e.namespaceUpdateLockMapLock.Unlock()
	locks, found := e.namespaceUpdateLockMap[namespaceId]
	if !found {
		locks = &namespaceUpdateLocks{}
		e.namespaceUpdateLockMap[namespaceId] = locks
	}
	return locks
}

func (e *matchingEngineImpl) getHostInfo(partitionKey string) (string, error) {
	host, err := e.serviceResolver.Lookup(partitionKey)
	if err != nil {
		return "", err
	}
	return host.GetAddress(), nil
}

func (e *matchingEngineImpl) getAllPartitionRpcNames(
	ns namespace.Name,
	taskQueue *taskqueuepb.TaskQueue,
	taskQueueType enumspb.TaskQueueType,
) ([]string, error) {
	var partitionKeys []string
	namespaceID, err := e.namespaceRegistry.GetNamespaceID(ns)
	if err != nil {
		return partitionKeys, err
	}
	taskQueueFamily, err := tqid.NewTaskQueueFamily(namespaceID.String(), taskQueue.GetName())
	if err != nil {
		return partitionKeys, err
	}

	n := e.config.NumTaskqueueWritePartitions(ns.String(), taskQueueFamily.Name(), taskQueueType)
	for i := 0; i < n; i++ {
		partitionKeys = append(partitionKeys, taskQueueFamily.TaskQueue(taskQueueType).NormalPartition(i).RpcName())
	}
	return partitionKeys, nil
}

func (e *matchingEngineImpl) pollTask(
	ctx context.Context,
	partition tqid.Partition,
	pollMetadata *pollMetadata,
) (*internalTask, bool, error) {
	pm, _, err := e.getTaskQueuePartitionManager(ctx, partition, true, loadCausePoll)
	if err != nil {
		return nil, false, err
	}

	// We need to set a shorter timeout than the original ctx; otherwise, by the time ctx deadline is
	// reached, instead of emptyTask, context timeout error is returned to the frontend by the rpc stack,
	// which counts against our SLO. By shortening the timeout by a very small amount, the emptyTask can be
	// returned to the handler before a context timeout error is generated.
	ctx, cancel := newChildContext(ctx, pm.LongPollExpirationInterval(), returnEmptyTaskTimeBudget)
	defer cancel()

	if pollerID, ok := ctx.Value(pollerIDKey).(string); ok && pollerID != "" {
		e.outstandingPollers.Set(pollerID, cancel)
		defer e.outstandingPollers.Delete(pollerID)
	}
	return pm.PollTask(ctx, pollMetadata)
}

// Unloads the given task queue partition. If it has already been unloaded (i.e. it's not present in the loaded
// partitions map), then does nothing.
// partitions map), unloadPM.Stop(...) is still called.
func (e *matchingEngineImpl) unloadTaskQueuePartition(unloadPM taskQueuePartitionManager, unloadCause unloadCause) {
	e.unloadTaskQueuePartitionByKey(unloadPM.Partition(), unloadPM, unloadCause)
}

// Unloads a task queue partition by id. If unloadPM is given and the loaded partition for queueID does not match
// unloadPM, then nothing is unloaded from matching engine (but unloadPM will be stopped).
// Returns true if it unloaded a partition and false if not.
func (e *matchingEngineImpl) unloadTaskQueuePartitionByKey(
	partition tqid.Partition,
	unloadPM taskQueuePartitionManager,
	unloadCause unloadCause,
) bool {
	key := partition.Key()
	e.partitionsLock.Lock()
	foundTQM, ok := e.partitions[key]
	if !ok || (unloadPM != nil && foundTQM != unloadPM) {
		e.partitionsLock.Unlock()
		return false
	}
	delete(e.partitions, key)
	e.partitionsLock.Unlock()
	foundTQM.Stop(unloadCause)
	return true
}

// Responsible for emitting and updating loaded_physical_task_queue_count metric
func (e *matchingEngineImpl) updatePhysicalTaskQueueGauge(
	ns *namespace.Namespace,
	partition tqid.Partition,
	version PhysicalTaskQueueVersion,
	delta int,
) {
	// calculating versioned to be one of: “unversioned” or "buildId” or “versionSet”
	versioned := "unversioned"
	if dep := version.Deployment(); dep != nil {
		versioned = "deployment"
	} else if buildID := version.BuildId(); buildID != "" {
		versioned = "buildId"
	} else if versionSet := version.VersionSet(); versionSet != "" {
		versioned = "versionSet"
	}

	physicalTaskQueueParameters := taskQueueCounterKey{
		namespaceID:   partition.NamespaceId(),
		taskType:      partition.TaskType(),
		partitionType: partition.Kind(),
		versioned:     versioned,
	}

	e.gaugeMetrics.lock.Lock()
	e.gaugeMetrics.loadedPhysicalTaskQueueCount[physicalTaskQueueParameters] += delta
	loadedPhysicalTaskQueueCounter := e.gaugeMetrics.loadedPhysicalTaskQueueCount[physicalTaskQueueParameters]
	e.gaugeMetrics.lock.Unlock()

	metrics.LoadedPhysicalTaskQueueGauge.With(
		metrics.GetPerTaskQueuePartitionTypeScope(
			e.metricsHandler,
			ns.Name().String(),
			partition,
			// TODO: Track counters per TQ name so we can honor pm.config.BreakdownMetricsByTaskQueue(),
			false,
		)).Record(
		float64(loadedPhysicalTaskQueueCounter),
		metrics.VersionedTag(versioned),
	)
}

// Responsible for emitting and updating loaded_task_queue_family_count, loaded_task_queue_count and
// loaded_task_queue_partition_count metrics
func (e *matchingEngineImpl) updateTaskQueuePartitionGauge(
	ns *namespace.Namespace,
	partition tqid.Partition,
	delta int,
) {
	// each metric shall be accessed based on the mentioned parameters
	taskQueueFamilyParameters := taskQueueCounterKey{
		namespaceID: partition.NamespaceId(),
	}

	taskQueueParameters := taskQueueCounterKey{
		namespaceID: partition.NamespaceId(),
		taskType:    partition.TaskType(),
	}

	taskQueuePartitionParameters := taskQueueCounterKey{
		namespaceID:   partition.NamespaceId(),
		taskType:      partition.TaskType(),
		partitionType: partition.Kind(),
	}

	rootPartition := partition.IsRoot()
	e.gaugeMetrics.lock.Lock()

	loadedTaskQueueFamilyCounter, loadedTaskQueueCounter, loadedTaskQueuePartitionCounter :=
		e.gaugeMetrics.loadedTaskQueueFamilyCount[taskQueueFamilyParameters], e.gaugeMetrics.loadedTaskQueueCount[taskQueueParameters],
		e.gaugeMetrics.loadedTaskQueuePartitionCount[taskQueuePartitionParameters]

	loadedTaskQueuePartitionCounter += delta
	e.gaugeMetrics.loadedTaskQueuePartitionCount[taskQueuePartitionParameters] = loadedTaskQueuePartitionCounter
	if rootPartition {
		loadedTaskQueueCounter += delta
		e.gaugeMetrics.loadedTaskQueueCount[taskQueueParameters] = loadedTaskQueueCounter
		if partition.TaskType() == enumspb.TASK_QUEUE_TYPE_WORKFLOW {
			loadedTaskQueueFamilyCounter += delta
			e.gaugeMetrics.loadedTaskQueueFamilyCount[taskQueueFamilyParameters] = loadedTaskQueueFamilyCounter
		}
	}
	e.gaugeMetrics.lock.Unlock()

	nsName := ns.Name().String()

	e.metricsHandler.Gauge(metrics.LoadedTaskQueueFamilyGauge.Name()).Record(
		float64(loadedTaskQueueFamilyCounter),
		metrics.NamespaceTag(nsName),
	)

	metrics.LoadedTaskQueueGauge.With(e.metricsHandler).Record(
		float64(loadedTaskQueueCounter),
		metrics.NamespaceTag(nsName),
		metrics.TaskQueueTypeTag(taskQueueParameters.taskType),
	)

	taggedHandler := metrics.GetPerTaskQueuePartitionTypeScope(
		e.metricsHandler,
		nsName,
		partition,
		// TODO: Track counters per TQ name so we can honor pm.config.BreakdownMetricsByTaskQueue(),
		false,
	)
	metrics.LoadedTaskQueuePartitionGauge.With(taggedHandler).Record(float64(loadedTaskQueuePartitionCounter))
}

// Populate the workflow task response based on context and scheduled/started events.
func (e *matchingEngineImpl) createPollWorkflowTaskQueueResponse(
	task *internalTask,
	recordStartResp *historyservice.RecordWorkflowTaskStartedResponse,
	metricsHandler metrics.Handler,
) *matchingservice.PollWorkflowTaskQueueResponse {

	var serializedToken []byte
	if task.isQuery() {
		// for a query task
		queryRequest := task.query.request
		queryTaskToken := &tokenspb.QueryTask{
			NamespaceId: queryRequest.GetNamespaceId(),
			TaskQueue:   queryRequest.TaskQueue.Name,
			TaskId:      task.query.taskID,
		}
		serializedToken, _ = e.tokenSerializer.SerializeQueryTaskToken(queryTaskToken)
	} else {
		taskToken := tasktoken.NewWorkflowTaskToken(
			task.event.Data.GetNamespaceId(),
			task.event.Data.GetWorkflowId(),
			task.event.Data.GetRunId(),
			recordStartResp.GetScheduledEventId(),
			recordStartResp.GetStartedEventId(),
			recordStartResp.GetStartedTime(),
			recordStartResp.GetAttempt(),
			recordStartResp.GetClock(),
			recordStartResp.GetVersion(),
		)
		serializedToken, _ = e.tokenSerializer.Serialize(taskToken)
		if task.responseC == nil {
			ct := timestamp.TimeValue(task.event.Data.CreateTime)
			metrics.AsyncMatchLatencyPerTaskQueue.With(metricsHandler).Record(time.Since(ct))
		}
	}

	response := common.CreateMatchingPollWorkflowTaskQueueResponse(
		recordStartResp,
		task.workflowExecution(),
		serializedToken)

	if task.query != nil {
		response.Query = task.query.request.QueryRequest.Query
	}
	if task.backlogCountHint != nil {
		response.BacklogCountHint = task.backlogCountHint()
	}
	return response
}

// Populate the activity task response based on context and scheduled/started events.
func (e *matchingEngineImpl) createPollActivityTaskQueueResponse(
	task *internalTask,
	historyResponse *historyservice.RecordActivityTaskStartedResponse,
	metricsHandler metrics.Handler,
) *matchingservice.PollActivityTaskQueueResponse {

	scheduledEvent := historyResponse.ScheduledEvent
	if scheduledEvent.GetActivityTaskScheduledEventAttributes() == nil {
		panic("GetActivityTaskScheduledEventAttributes is not set")
	}
	attributes := scheduledEvent.GetActivityTaskScheduledEventAttributes()
	if attributes.ActivityId == "" {
		panic("ActivityTaskScheduledEventAttributes.ActivityID is not set")
	}
	if task.responseC == nil {
		ct := timestamp.TimeValue(task.event.Data.CreateTime)
		metrics.AsyncMatchLatencyPerTaskQueue.With(metricsHandler).Record(time.Since(ct))
	}

	taskToken := tasktoken.NewActivityTaskToken(
		task.event.Data.GetNamespaceId(),
		task.event.Data.GetWorkflowId(),
		task.event.Data.GetRunId(),
		task.event.Data.GetScheduledEventId(),
		attributes.GetActivityId(),
		attributes.GetActivityType().GetName(),
		historyResponse.GetAttempt(),
		historyResponse.GetClock(),
		historyResponse.GetVersion(),
	)
	serializedToken, _ := e.tokenSerializer.Serialize(taskToken)

	// This is here to ensure that this field is never nil as expected by the TS SDK.
	// This may happen if ScheduleActivityExecution was recorded in version 1.23.
	scheduleToCloseTimeout := attributes.ScheduleToCloseTimeout
	if scheduleToCloseTimeout == nil {
		scheduleToCloseTimeout = timestamp.DurationPtr(0)
	}

	return &matchingservice.PollActivityTaskQueueResponse{
		ActivityId:                  attributes.ActivityId,
		ActivityType:                attributes.ActivityType,
		Header:                      attributes.Header,
		Input:                       attributes.Input,
		WorkflowExecution:           task.workflowExecution(),
		CurrentAttemptScheduledTime: historyResponse.CurrentAttemptScheduledTime,
		ScheduledTime:               scheduledEvent.EventTime,
		ScheduleToCloseTimeout:      scheduleToCloseTimeout,
		StartedTime:                 historyResponse.StartedTime,
		StartToCloseTimeout:         attributes.StartToCloseTimeout,
		HeartbeatTimeout:            attributes.HeartbeatTimeout,
		TaskToken:                   serializedToken,
		Attempt:                     taskToken.Attempt,
		HeartbeatDetails:            historyResponse.HeartbeatDetails,
		WorkflowType:                historyResponse.WorkflowType,
		WorkflowNamespace:           historyResponse.WorkflowNamespace,
	}
}

func (e *matchingEngineImpl) recordWorkflowTaskStarted(
	ctx context.Context,
	pollReq *workflowservice.PollWorkflowTaskQueueRequest,
	task *internalTask,
) (*historyservice.RecordWorkflowTaskStartedResponse, error) {
	ctx, cancel := newRecordTaskStartedContext(ctx, task)
	defer cancel()

	recordStartedRequest := &historyservice.RecordWorkflowTaskStartedRequest{
		NamespaceId:         task.event.Data.GetNamespaceId(),
		WorkflowExecution:   task.workflowExecution(),
		ScheduledEventId:    task.event.Data.GetScheduledEventId(),
		Clock:               task.event.Data.GetClock(),
		RequestId:           uuid.New(),
		PollRequest:         pollReq,
		BuildIdRedirectInfo: task.redirectInfo,
		// TODO: stop sending ScheduledDeployment. [cleanup-old-wv]
		ScheduledDeployment: worker_versioning.DirectiveDeployment(task.event.Data.VersionDirective),
		VersionDirective:    task.event.Data.VersionDirective,
	}

	return e.historyClient.RecordWorkflowTaskStarted(ctx, recordStartedRequest)
}

func (e *matchingEngineImpl) recordActivityTaskStarted(
	ctx context.Context,
	pollReq *workflowservice.PollActivityTaskQueueRequest,
	task *internalTask,
) (*historyservice.RecordActivityTaskStartedResponse, error) {
	ctx, cancel := newRecordTaskStartedContext(ctx, task)
	defer cancel()

	recordStartedRequest := &historyservice.RecordActivityTaskStartedRequest{
		NamespaceId:         task.event.Data.GetNamespaceId(),
		WorkflowExecution:   task.workflowExecution(),
		ScheduledEventId:    task.event.Data.GetScheduledEventId(),
		Clock:               task.event.Data.GetClock(),
		RequestId:           uuid.New(),
		PollRequest:         pollReq,
		BuildIdRedirectInfo: task.redirectInfo,
		Stamp:               task.event.Data.GetStamp(),
		// TODO: stop sending ScheduledDeployment. [cleanup-old-wv]
		ScheduledDeployment: worker_versioning.DirectiveDeployment(task.event.Data.VersionDirective),
		VersionDirective:    task.event.Data.VersionDirective,
	}

	return e.historyClient.RecordActivityTaskStarted(ctx, recordStartedRequest)
}

// newRecordTaskStartedContext creates a context for recording
// activity or workflow task started. The parentCtx from
// pollActivity/WorkflowTaskQueue endpoint (which is a long poll
// API) has long timeout and unsuitable for recording task started,
// especially if the task is doing sync match and has caller
// (history transfer queue) waiting for response.
func newRecordTaskStartedContext(
	parentCtx context.Context,
	task *internalTask,
) (context.Context, context.CancelFunc) {
	timeout := recordTaskStartedDefaultTimeout
	if task.isSyncMatchTask() {
		timeout = recordTaskStartedSyncMatchTimeout
	}

	return context.WithTimeout(parentCtx, timeout)
}

// Revives a deleted build ID updating its HLC timestamp.
// Returns a new build ID leaving the provided one untouched.
func (e *matchingEngineImpl) reviveBuildId(ns *namespace.Namespace, taskQueue string, buildId *persistencespb.BuildId) *persistencespb.BuildId {
	// Bump the stamp and ensure it's newer than the deletion stamp.
	prevStamp := common.CloneProto(buildId.StateUpdateTimestamp)
	stamp := hlc.Next(prevStamp, e.timeSource)
	stamp.ClusterId = e.clusterMeta.GetClusterID()
	e.logger.Info("Revived build ID while applying replication event",
		tag.WorkflowNamespace(ns.Name().String()),
		tag.WorkflowTaskQueueName(taskQueue),
		tag.BuildId(buildId.Id))
	return &persistencespb.BuildId{
		Id:                     buildId.GetId(),
		State:                  persistencespb.STATE_ACTIVE,
		StateUpdateTimestamp:   stamp,
		BecameDefaultTimestamp: buildId.BecameDefaultTimestamp,
	}
}

// We use a very short timeout for considering a sticky worker available, since tasks can also
// be processed on the normal queue.
func stickyWorkerAvailable(pm taskQueuePartitionManager) bool {
	return pm != nil && pm.HasPollerAfter("", time.Now().Add(-stickyPollerUnavailableWindow))
}

// largerBacklogAge returns the larger BacklogAge
func largerBacklogAge(rootBacklogAge *durationpb.Duration, currentPartitionAge *durationpb.Duration) *durationpb.Duration {
	if rootBacklogAge.AsDuration() > currentPartitionAge.AsDuration() {
		return rootBacklogAge
	}
	return currentPartitionAge
}<|MERGE_RESOLUTION|>--- conflicted
+++ resolved
@@ -130,11 +130,7 @@
 		matchingRawClient             resource.MatchingRawClient
 		deploymentStoreClient         deployment.DeploymentStoreClient
 		workerDeploymentClient        workerdeployment.Client
-<<<<<<< HEAD
-		tokenSerializer               common.TaskTokenSerializer
-=======
 		tokenSerializer               *tasktoken.Serializer
->>>>>>> 214cd5ee
 		historySerializer             serialization.Serializer
 		logger                        log.Logger
 		throttledLogger               log.ThrottledLogger
@@ -223,13 +219,8 @@
 		historyClient:                 historyClient,
 		matchingRawClient:             matchingRawClient,
 		deploymentStoreClient:         deploymentStoreClient,
-<<<<<<< HEAD
-		workerDeploymentClient:        workerDeploymentClient,
-		tokenSerializer:               common.NewProtoTaskTokenSerializer(),
-=======
 		tokenSerializer:               tasktoken.NewSerializer(),
 		workerDeploymentClient:        workerDeploymentClient,
->>>>>>> 214cd5ee
 		historySerializer:             serialization.NewSerializer(),
 		logger:                        log.With(logger, tag.ComponentMatchingEngine),
 		throttledLogger:               log.With(throttledLogger, tag.ComponentMatchingEngine),
@@ -716,10 +707,7 @@
 					tag.TaskID(task.event.GetTaskId()),
 					tag.TaskVisibilityTimestamp(timestamp.TimeValue(task.event.Data.GetCreateTime())),
 					tag.VersioningBehavior(task.event.Data.VersionDirective.GetBehavior()),
-<<<<<<< HEAD
-=======
 					//nolint:staticcheck // SA1019 deprecated WorkerVersionCapabilities will clean up later
->>>>>>> 214cd5ee
 					tag.Deployment(worker_versioning.DeploymentFromCapabilities(requestClone.WorkerVersionCapabilities, requestClone.DeploymentOptions)),
 					tag.Error(err),
 				)
@@ -914,10 +902,7 @@
 					tag.TaskID(task.event.GetTaskId()),
 					tag.TaskVisibilityTimestamp(timestamp.TimeValue(task.event.Data.GetCreateTime())),
 					tag.VersioningBehavior(task.event.Data.VersionDirective.GetBehavior()),
-<<<<<<< HEAD
-=======
 					//nolint:staticcheck // SA1019 deprecated WorkerVersionCapabilities will clean up later
->>>>>>> 214cd5ee
 					tag.Deployment(worker_versioning.DeploymentFromCapabilities(requestClone.WorkerVersionCapabilities, requestClone.DeploymentOptions)),
 					tag.Error(err),
 				)
@@ -932,10 +917,7 @@
 					tag.TaskID(task.event.GetTaskId()),
 					tag.TaskVisibilityTimestamp(timestamp.TimeValue(task.event.Data.GetCreateTime())),
 					tag.VersioningBehavior(task.event.Data.VersionDirective.GetBehavior()),
-<<<<<<< HEAD
-=======
 					//nolint:staticcheck // SA1019 deprecated WorkerVersionCapabilities will clean up later
->>>>>>> 214cd5ee
 					tag.Deployment(worker_versioning.DeploymentFromCapabilities(requestClone.WorkerVersionCapabilities, requestClone.DeploymentOptions)),
 				)
 				task.finish(nil, false)
