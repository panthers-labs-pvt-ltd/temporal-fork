--- conflicted
+++ resolved
@@ -4495,10 +4495,7 @@
 				worker_versioning.DeploymentVersionFromDeployment(d))
 		}
 	} else if ms.GetExecutionInfo().GetVersioningInfo() != nil {
-<<<<<<< HEAD
 		// TODO (shahab): this behavior has changed in main branch. Update it when merging to main.
-=======
->>>>>>> 214cd5ee
 		ms.GetExecutionInfo().VersioningInfo.VersioningOverride = nil
 	}
 
