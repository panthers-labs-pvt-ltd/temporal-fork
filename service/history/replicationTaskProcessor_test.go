// Copyright (c) 2019 Uber Technologies, Inc.
//
// Permission is hereby granted, free of charge, to any person obtaining a copy
// of this software and associated documentation files (the "Software"), to deal
// in the Software without restriction, including without limitation the rights
// to use, copy, modify, merge, publish, distribute, sublicense, and/or sell
// copies of the Software, and to permit persons to whom the Software is
// furnished to do so, subject to the following conditions:
//
// The above copyright notice and this permission notice shall be included in
// all copies or substantial portions of the Software.
//
// THE SOFTWARE IS PROVIDED "AS IS", WITHOUT WARRANTY OF ANY KIND, EXPRESS OR
// IMPLIED, INCLUDING BUT NOT LIMITED TO THE WARRANTIES OF MERCHANTABILITY,
// FITNESS FOR A PARTICULAR PURPOSE AND NONINFRINGEMENT. IN NO EVENT SHALL THE
// AUTHORS OR COPYRIGHT HOLDERS BE LIABLE FOR ANY CLAIM, DAMAGES OR OTHER
// LIABILITY, WHETHER IN AN ACTION OF CONTRACT, TORT OR OTHERWISE, ARISING FROM,
// OUT OF OR IN CONNECTION WITH THE SOFTWARE OR THE USE OR OTHER DEALINGS IN
// THE SOFTWARE.

package history

import (
	"testing"
	"time"

	"github.com/temporalio/temporal/.gen/proto/persistenceblobs"

	"github.com/golang/mock/gomock"
	"github.com/pborman/uuid"
	"github.com/stretchr/testify/require"
	"github.com/stretchr/testify/suite"
	"github.com/uber-go/tally"
	commonproto "go.temporal.io/temporal-proto/common"
	"go.temporal.io/temporal-proto/enums"

	"github.com/temporalio/temporal/.gen/go/history"
	"github.com/temporalio/temporal/.gen/go/shared"
	"github.com/temporalio/temporal/.gen/proto/adminservicemock"
	"github.com/temporalio/temporal/.gen/proto/historyservicemock"
	"github.com/temporalio/temporal/client"
	"github.com/temporalio/temporal/common"
	"github.com/temporalio/temporal/common/cache"
	"github.com/temporalio/temporal/common/cluster"
	"github.com/temporalio/temporal/common/log"
	"github.com/temporalio/temporal/common/metrics"
	"github.com/temporalio/temporal/common/mocks"
	"github.com/temporalio/temporal/common/persistence"
	"github.com/temporalio/temporal/common/resource"
)

type (
	replicationTaskProcessorSuite struct {
		suite.Suite
		*require.Assertions
		controller *gomock.Controller

<<<<<<< HEAD
		mockResource           *resource.Test
		mockShard              ShardContext
		mockEngine             *MockEngine
		config                 *Config
		historyClient          *historyservicemock.MockHistoryServiceClient
		replicationTaskFetcher *MockReplicationTaskFetcher
		mockDomainCache        *cache.MockDomainCache
		mockClientBean         *client.MockBean
		adminClient            *adminservicemock.MockAdminServiceClient
		clusterMetadata        *cluster.MockMetadata
		executionManager       *mocks.ExecutionManager
		requestChan            chan *request
=======
		mockResource            *resource.Test
		mockShard               ShardContext
		mockEngine              *MockEngine
		config                  *Config
		historyClient           *historyservicetest.MockClient
		replicationTaskFetcher  *MockReplicationTaskFetcher
		mockDomainCache         *cache.MockDomainCache
		mockClientBean          *client.MockBean
		adminClient             *adminservicetest.MockClient
		clusterMetadata         *cluster.MockMetadata
		executionManager        *mocks.ExecutionManager
		requestChan             chan *request
		replicationTaskExecutor *MockreplicationTaskExecutor
>>>>>>> f0d5b1ba

		replicationTaskProcessor *ReplicationTaskProcessorImpl
	}
)

func TestReplicationTaskProcessorSuite(t *testing.T) {
	s := new(replicationTaskProcessorSuite)
	suite.Run(t, s)
}

func (s *replicationTaskProcessorSuite) SetupSuite() {

}

func (s *replicationTaskProcessorSuite) TearDownSuite() {

}

func (s *replicationTaskProcessorSuite) SetupTest() {
	s.Assertions = require.New(s.T())
	s.controller = gomock.NewController(s.T())

	s.mockResource = resource.NewTest(s.controller, metrics.History)
	s.mockDomainCache = s.mockResource.DomainCache
	s.mockClientBean = s.mockResource.ClientBean
	s.adminClient = s.mockResource.RemoteAdminClient
	s.clusterMetadata = s.mockResource.ClusterMetadata
	s.executionManager = s.mockResource.ExecutionMgr
	s.replicationTaskExecutor = NewMockreplicationTaskExecutor(s.controller)
	logger := log.NewNoop()
	s.mockShard = &shardContextImpl{
		shardID:                   0,
		Resource:                  s.mockResource,
		shardInfo:                 &persistence.ShardInfoWithFailover{ShardInfo: &persistenceblobs.ShardInfo{RangeID: 1, TransferAckLevel: 0}},
		transferSequenceNumber:    1,
		maxTransferSequenceNumber: 100000,
		closeCh:                   make(chan int, 100),
		config:                    NewDynamicConfigForTest(),
		logger:                    logger,
		remoteClusterCurrentTime:  make(map[string]time.Time),
		executionManager:          s.executionManager,
	}
	s.mockEngine = NewMockEngine(s.controller)
	s.config = NewDynamicConfigForTest()
	s.historyClient = historyservicemock.NewMockHistoryServiceClient(s.controller)
	metricsClient := metrics.NewClient(tally.NoopScope, metrics.History)
	s.requestChan = make(chan *request, 10)

	s.replicationTaskFetcher = NewMockReplicationTaskFetcher(s.controller)

	s.replicationTaskFetcher.EXPECT().GetSourceCluster().Return("standby").AnyTimes()
	s.replicationTaskFetcher.EXPECT().GetRequestChan().Return(s.requestChan).AnyTimes()
	s.clusterMetadata.EXPECT().GetCurrentClusterName().Return("active").AnyTimes()

	s.replicationTaskProcessor = NewReplicationTaskProcessor(
		s.mockShard,
		s.mockEngine,
		s.config,
		metricsClient,
		s.replicationTaskFetcher,
		s.replicationTaskExecutor,
	)
}

func (s *replicationTaskProcessorSuite) TearDownTest() {
	s.controller.Finish()
	s.mockResource.Finish(s.T())
}

func (s *replicationTaskProcessorSuite) TestSendFetchMessageRequest() {
	s.replicationTaskProcessor.sendFetchMessageRequest()
	requestMessage := <-s.requestChan

	s.Equal(int32(0), requestMessage.token.GetShardID())
	s.Equal(int64(-1), requestMessage.token.GetLastProcessedMessageId())
	s.Equal(int64(-1), requestMessage.token.GetLastRetrievedMessageId())
}

func (s *replicationTaskProcessorSuite) TestHandleSyncShardStatus() {
	now := time.Now()
	s.mockEngine.EXPECT().SyncShardStatus(gomock.Any(), &history.SyncShardStatusRequest{
		SourceCluster: common.StringPtr("standby"),
		ShardId:       common.Int64Ptr(0),
		Timestamp:     common.Int64Ptr(now.UnixNano()),
	}).Return(nil).Times(1)

	err := s.replicationTaskProcessor.handleSyncShardStatus(&commonproto.SyncShardStatus{
		Timestamp: now.UnixNano(),
	})
	s.NoError(err)
}

<<<<<<< HEAD
func (s *replicationTaskProcessorSuite) TestProcessTaskOnce_DomainReplicationTask() {
	defer func() {
		if r := recover(); r == nil {
			s.Fail("The Domain replication task should panic")
		}
	}()

	task := &commonproto.ReplicationTask{
		TaskType: enums.ReplicationTaskTypeDomain,
	}
	err := s.replicationTaskProcessor.processTaskOnce(task)
	s.NoError(err)
}

func (s *replicationTaskProcessorSuite) TestProcessTaskOnce_SyncShardReplicationTask() {
	task := &commonproto.ReplicationTask{
		TaskType: enums.ReplicationTaskTypeSyncShardStatus,
	}
	err := s.replicationTaskProcessor.processTaskOnce(task)
	s.NoError(err)
}

func (s *replicationTaskProcessorSuite) TestProcessTaskOnce_HistoryMetadataReplicationTask() {
	task := &commonproto.ReplicationTask{
		TaskType: enums.ReplicationTaskTypeHistoryMetadata,
	}
	err := s.replicationTaskProcessor.processTaskOnce(task)
	s.NoError(err)
}

func (s *replicationTaskProcessorSuite) TestProcessTaskOnce_SyncActivityReplicationTask() {
	domainID := uuid.New()
	workflowID := uuid.New()
	runID := uuid.New()
	task := &commonproto.ReplicationTask{
		TaskType: enums.ReplicationTaskTypeSyncActivity,
		Attributes: &commonproto.ReplicationTask_SyncActivityTaskAttributes{SyncActivityTaskAttributes: &commonproto.SyncActivityTaskAttributes{
			DomainId:   domainID,
			WorkflowId: workflowID,
			RunId:      runID,
		}},
	}
	request := &history.SyncActivityRequest{
		DomainId:           common.StringPtr(domainID),
		WorkflowId:         common.StringPtr(workflowID),
		RunId:              common.StringPtr(runID),
		Version:            common.Int64Ptr(0),
		ScheduledId:        common.Int64Ptr(0),
		ScheduledTime:      common.Int64Ptr(0),
		StartedId:          common.Int64Ptr(0),
		StartedTime:        common.Int64Ptr(0),
		LastHeartbeatTime:  common.Int64Ptr(0),
		Attempt:            common.Int32Ptr(0),
		LastFailureReason:  common.StringPtr(""),
		LastWorkerIdentity: common.StringPtr(""),
	}

	s.mockDomainCache.EXPECT().
		GetDomainByID(domainID).
		Return(cache.NewGlobalDomainCacheEntryForTest(
			nil,
			nil,
			&persistence.DomainReplicationConfig{
				Clusters: []*persistence.ClusterReplicationConfig{
					{
						ClusterName: "active",
					},
				}},
			0,
			s.clusterMetadata,
		), nil).Times(1)
	s.mockEngine.EXPECT().SyncActivity(gomock.Any(), request).Return(nil).Times(1)
	err := s.replicationTaskProcessor.processTaskOnce(task)
	s.NoError(err)
}

func (s *replicationTaskProcessorSuite) TestProcessTaskOnce_HistoryReplicationTask() {
	domainID := uuid.New()
	workflowID := uuid.New()
	runID := uuid.New()
	task := &commonproto.ReplicationTask{
		TaskType: enums.ReplicationTaskTypeHistory,
		Attributes: &commonproto.ReplicationTask_HistoryTaskAttributes{HistoryTaskAttributes: &commonproto.HistoryTaskAttributes{
			DomainId:   domainID,
			WorkflowId: workflowID,
			RunId:      runID,
		}},
	}
	request := &history.ReplicateEventsRequest{
		DomainUUID: common.StringPtr(domainID),
		WorkflowExecution: &shared.WorkflowExecution{
			WorkflowId: common.StringPtr(workflowID),
			RunId:      common.StringPtr(runID),
		},
		SourceCluster:     common.StringPtr("standby"),
		ForceBufferEvents: common.BoolPtr(false),
		FirstEventId:      common.Int64Ptr(0),
		NextEventId:       common.Int64Ptr(0),
		Version:           common.Int64Ptr(0),
		ResetWorkflow:     common.BoolPtr(false),
		NewRunNDC:         common.BoolPtr(false),
	}

	s.mockDomainCache.EXPECT().
		GetDomainByID(domainID).
		Return(cache.NewGlobalDomainCacheEntryForTest(
			nil,
			nil,
			&persistence.DomainReplicationConfig{
				Clusters: []*persistence.ClusterReplicationConfig{
					{
						ClusterName: "active",
					},
				}},
			0,
			s.clusterMetadata,
		), nil).Times(1)
	s.mockEngine.EXPECT().ReplicateEvents(gomock.Any(), request).Return(nil).Times(1)
	err := s.replicationTaskProcessor.processTaskOnce(task)
	s.NoError(err)
}

func (s *replicationTaskProcessorSuite) TestProcessTaskOnce_HistoryV2ReplicationTask() {
	domainID := uuid.New()
	workflowID := uuid.New()
	runID := uuid.New()
	task := &commonproto.ReplicationTask{
		TaskType: enums.ReplicationTaskTypeHistoryV2,
		Attributes: &commonproto.ReplicationTask_HistoryTaskV2Attributes{HistoryTaskV2Attributes: &commonproto.HistoryTaskV2Attributes{
			DomainId:   domainID,
			WorkflowId: workflowID,
			RunId:      runID,
		}},
	}
	request := &history.ReplicateEventsV2Request{
		DomainUUID: common.StringPtr(domainID),
		WorkflowExecution: &shared.WorkflowExecution{
			WorkflowId: common.StringPtr(workflowID),
			RunId:      common.StringPtr(runID),
		},
	}

	s.mockDomainCache.EXPECT().
		GetDomainByID(domainID).
		Return(cache.NewGlobalDomainCacheEntryForTest(
			nil,
			nil,
			&persistence.DomainReplicationConfig{
				Clusters: []*persistence.ClusterReplicationConfig{
					{
						ClusterName: "active",
					},
				}},
			0,
			s.clusterMetadata,
		), nil).Times(1)
	s.mockEngine.EXPECT().ReplicateEventsV2(gomock.Any(), request).Return(nil).Times(1)
	err := s.replicationTaskProcessor.processTaskOnce(task)
	s.NoError(err)
}

=======
>>>>>>> f0d5b1ba
func (s *replicationTaskProcessorSuite) TestPutReplicationTaskToDLQ_SyncActivityReplicationTask() {
	domainID := uuid.NewRandom()
	workflowID := uuid.New()
	runID := uuid.NewRandom()
	task := &commonproto.ReplicationTask{
		TaskType: enums.ReplicationTaskTypeSyncActivity,
		Attributes: &commonproto.ReplicationTask_SyncActivityTaskAttributes{SyncActivityTaskAttributes: &commonproto.SyncActivityTaskAttributes{
			DomainId:   domainID.String(),
			WorkflowId: workflowID,
			RunId:      runID.String(),
		}},
	}
	request := &persistence.PutReplicationTaskToDLQRequest{
		SourceClusterName: "standby",
		TaskInfo: &persistenceblobs.ReplicationTaskInfo{
			DomainID:   domainID,
			WorkflowID: workflowID,
			RunID:      runID,
			TaskType:   persistence.ReplicationTaskTypeSyncActivity,
		},
	}
	s.executionManager.On("PutReplicationTaskToDLQ", request).Return(nil)
	err := s.replicationTaskProcessor.putReplicationTaskToDLQ(task)
	s.NoError(err)
}

func (s *replicationTaskProcessorSuite) TestPutReplicationTaskToDLQ_HistoryReplicationTask() {
	domainID := uuid.NewRandom()
	workflowID := uuid.New()
	runID := uuid.NewRandom()
	task := &commonproto.ReplicationTask{
		TaskType: enums.ReplicationTaskTypeHistory,
		Attributes: &commonproto.ReplicationTask_HistoryTaskAttributes{HistoryTaskAttributes: &commonproto.HistoryTaskAttributes{
			DomainId:   domainID.String(),
			WorkflowId: workflowID,
			RunId:      runID.String(),
		}},
	}
	request := &persistence.PutReplicationTaskToDLQRequest{
		SourceClusterName: "standby",
		TaskInfo: &persistenceblobs.ReplicationTaskInfo{
			DomainID:   domainID,
			WorkflowID: workflowID,
			RunID:      runID,
			TaskType:   persistence.ReplicationTaskTypeHistory,
		},
	}
	s.executionManager.On("PutReplicationTaskToDLQ", request).Return(nil)
	err := s.replicationTaskProcessor.putReplicationTaskToDLQ(task)
	s.NoError(err)
}

func (s *replicationTaskProcessorSuite) TestPutReplicationTaskToDLQ_HistoryV2ReplicationTask() {
	domainID := uuid.NewRandom()
	workflowID := uuid.New()
	runID := uuid.NewRandom()
	events := []*shared.HistoryEvent{
		{
			EventId: common.Int64Ptr(1),
			Version: common.Int64Ptr(1),
		},
	}
	serializer := s.mockResource.GetPayloadSerializer()
	data, err := serializer.SerializeBatchEvents(events, common.EncodingTypeThriftRW)
	s.NoError(err)
	task := &commonproto.ReplicationTask{
		TaskType: enums.ReplicationTaskTypeHistoryV2,
		Attributes: &commonproto.ReplicationTask_HistoryTaskV2Attributes{HistoryTaskV2Attributes: &commonproto.HistoryTaskV2Attributes{
			DomainId:   domainID.String(),
			WorkflowId: workflowID,
			RunId:      runID.String(),
			Events: &commonproto.DataBlob{
				EncodingType: enums.EncodingTypeThriftRW,
				Data:         data.Data,
			},
		}},
	}
	request := &persistence.PutReplicationTaskToDLQRequest{
		SourceClusterName: "standby",
		TaskInfo: &persistenceblobs.ReplicationTaskInfo{
			DomainID:     domainID,
			WorkflowID:   workflowID,
			RunID:        runID,
			TaskType:     persistence.ReplicationTaskTypeHistory,
			FirstEventID: 1,
			NextEventID:  1,
			Version:      1,
		},
	}
	s.executionManager.On("PutReplicationTaskToDLQ", request).Return(nil)
	err = s.replicationTaskProcessor.putReplicationTaskToDLQ(task)
	s.NoError(err)
}<|MERGE_RESOLUTION|>--- conflicted
+++ resolved
@@ -55,34 +55,19 @@
 		*require.Assertions
 		controller *gomock.Controller
 
-<<<<<<< HEAD
-		mockResource           *resource.Test
-		mockShard              ShardContext
-		mockEngine             *MockEngine
-		config                 *Config
-		historyClient          *historyservicemock.MockHistoryServiceClient
-		replicationTaskFetcher *MockReplicationTaskFetcher
-		mockDomainCache        *cache.MockDomainCache
-		mockClientBean         *client.MockBean
-		adminClient            *adminservicemock.MockAdminServiceClient
-		clusterMetadata        *cluster.MockMetadata
-		executionManager       *mocks.ExecutionManager
-		requestChan            chan *request
-=======
 		mockResource            *resource.Test
 		mockShard               ShardContext
 		mockEngine              *MockEngine
 		config                  *Config
-		historyClient           *historyservicetest.MockClient
+		historyClient           *historyservicemock.MockHistoryServiceClient
 		replicationTaskFetcher  *MockReplicationTaskFetcher
 		mockDomainCache         *cache.MockDomainCache
 		mockClientBean          *client.MockBean
-		adminClient             *adminservicetest.MockClient
+		adminClient             *adminservicemock.MockAdminServiceClient
 		clusterMetadata         *cluster.MockMetadata
 		executionManager        *mocks.ExecutionManager
 		requestChan             chan *request
 		replicationTaskExecutor *MockreplicationTaskExecutor
->>>>>>> f0d5b1ba
 
 		replicationTaskProcessor *ReplicationTaskProcessorImpl
 	}
@@ -175,170 +160,6 @@
 	s.NoError(err)
 }
 
-<<<<<<< HEAD
-func (s *replicationTaskProcessorSuite) TestProcessTaskOnce_DomainReplicationTask() {
-	defer func() {
-		if r := recover(); r == nil {
-			s.Fail("The Domain replication task should panic")
-		}
-	}()
-
-	task := &commonproto.ReplicationTask{
-		TaskType: enums.ReplicationTaskTypeDomain,
-	}
-	err := s.replicationTaskProcessor.processTaskOnce(task)
-	s.NoError(err)
-}
-
-func (s *replicationTaskProcessorSuite) TestProcessTaskOnce_SyncShardReplicationTask() {
-	task := &commonproto.ReplicationTask{
-		TaskType: enums.ReplicationTaskTypeSyncShardStatus,
-	}
-	err := s.replicationTaskProcessor.processTaskOnce(task)
-	s.NoError(err)
-}
-
-func (s *replicationTaskProcessorSuite) TestProcessTaskOnce_HistoryMetadataReplicationTask() {
-	task := &commonproto.ReplicationTask{
-		TaskType: enums.ReplicationTaskTypeHistoryMetadata,
-	}
-	err := s.replicationTaskProcessor.processTaskOnce(task)
-	s.NoError(err)
-}
-
-func (s *replicationTaskProcessorSuite) TestProcessTaskOnce_SyncActivityReplicationTask() {
-	domainID := uuid.New()
-	workflowID := uuid.New()
-	runID := uuid.New()
-	task := &commonproto.ReplicationTask{
-		TaskType: enums.ReplicationTaskTypeSyncActivity,
-		Attributes: &commonproto.ReplicationTask_SyncActivityTaskAttributes{SyncActivityTaskAttributes: &commonproto.SyncActivityTaskAttributes{
-			DomainId:   domainID,
-			WorkflowId: workflowID,
-			RunId:      runID,
-		}},
-	}
-	request := &history.SyncActivityRequest{
-		DomainId:           common.StringPtr(domainID),
-		WorkflowId:         common.StringPtr(workflowID),
-		RunId:              common.StringPtr(runID),
-		Version:            common.Int64Ptr(0),
-		ScheduledId:        common.Int64Ptr(0),
-		ScheduledTime:      common.Int64Ptr(0),
-		StartedId:          common.Int64Ptr(0),
-		StartedTime:        common.Int64Ptr(0),
-		LastHeartbeatTime:  common.Int64Ptr(0),
-		Attempt:            common.Int32Ptr(0),
-		LastFailureReason:  common.StringPtr(""),
-		LastWorkerIdentity: common.StringPtr(""),
-	}
-
-	s.mockDomainCache.EXPECT().
-		GetDomainByID(domainID).
-		Return(cache.NewGlobalDomainCacheEntryForTest(
-			nil,
-			nil,
-			&persistence.DomainReplicationConfig{
-				Clusters: []*persistence.ClusterReplicationConfig{
-					{
-						ClusterName: "active",
-					},
-				}},
-			0,
-			s.clusterMetadata,
-		), nil).Times(1)
-	s.mockEngine.EXPECT().SyncActivity(gomock.Any(), request).Return(nil).Times(1)
-	err := s.replicationTaskProcessor.processTaskOnce(task)
-	s.NoError(err)
-}
-
-func (s *replicationTaskProcessorSuite) TestProcessTaskOnce_HistoryReplicationTask() {
-	domainID := uuid.New()
-	workflowID := uuid.New()
-	runID := uuid.New()
-	task := &commonproto.ReplicationTask{
-		TaskType: enums.ReplicationTaskTypeHistory,
-		Attributes: &commonproto.ReplicationTask_HistoryTaskAttributes{HistoryTaskAttributes: &commonproto.HistoryTaskAttributes{
-			DomainId:   domainID,
-			WorkflowId: workflowID,
-			RunId:      runID,
-		}},
-	}
-	request := &history.ReplicateEventsRequest{
-		DomainUUID: common.StringPtr(domainID),
-		WorkflowExecution: &shared.WorkflowExecution{
-			WorkflowId: common.StringPtr(workflowID),
-			RunId:      common.StringPtr(runID),
-		},
-		SourceCluster:     common.StringPtr("standby"),
-		ForceBufferEvents: common.BoolPtr(false),
-		FirstEventId:      common.Int64Ptr(0),
-		NextEventId:       common.Int64Ptr(0),
-		Version:           common.Int64Ptr(0),
-		ResetWorkflow:     common.BoolPtr(false),
-		NewRunNDC:         common.BoolPtr(false),
-	}
-
-	s.mockDomainCache.EXPECT().
-		GetDomainByID(domainID).
-		Return(cache.NewGlobalDomainCacheEntryForTest(
-			nil,
-			nil,
-			&persistence.DomainReplicationConfig{
-				Clusters: []*persistence.ClusterReplicationConfig{
-					{
-						ClusterName: "active",
-					},
-				}},
-			0,
-			s.clusterMetadata,
-		), nil).Times(1)
-	s.mockEngine.EXPECT().ReplicateEvents(gomock.Any(), request).Return(nil).Times(1)
-	err := s.replicationTaskProcessor.processTaskOnce(task)
-	s.NoError(err)
-}
-
-func (s *replicationTaskProcessorSuite) TestProcessTaskOnce_HistoryV2ReplicationTask() {
-	domainID := uuid.New()
-	workflowID := uuid.New()
-	runID := uuid.New()
-	task := &commonproto.ReplicationTask{
-		TaskType: enums.ReplicationTaskTypeHistoryV2,
-		Attributes: &commonproto.ReplicationTask_HistoryTaskV2Attributes{HistoryTaskV2Attributes: &commonproto.HistoryTaskV2Attributes{
-			DomainId:   domainID,
-			WorkflowId: workflowID,
-			RunId:      runID,
-		}},
-	}
-	request := &history.ReplicateEventsV2Request{
-		DomainUUID: common.StringPtr(domainID),
-		WorkflowExecution: &shared.WorkflowExecution{
-			WorkflowId: common.StringPtr(workflowID),
-			RunId:      common.StringPtr(runID),
-		},
-	}
-
-	s.mockDomainCache.EXPECT().
-		GetDomainByID(domainID).
-		Return(cache.NewGlobalDomainCacheEntryForTest(
-			nil,
-			nil,
-			&persistence.DomainReplicationConfig{
-				Clusters: []*persistence.ClusterReplicationConfig{
-					{
-						ClusterName: "active",
-					},
-				}},
-			0,
-			s.clusterMetadata,
-		), nil).Times(1)
-	s.mockEngine.EXPECT().ReplicateEventsV2(gomock.Any(), request).Return(nil).Times(1)
-	err := s.replicationTaskProcessor.processTaskOnce(task)
-	s.NoError(err)
-}
-
-=======
->>>>>>> f0d5b1ba
 func (s *replicationTaskProcessorSuite) TestPutReplicationTaskToDLQ_SyncActivityReplicationTask() {
 	domainID := uuid.NewRandom()
 	workflowID := uuid.New()
