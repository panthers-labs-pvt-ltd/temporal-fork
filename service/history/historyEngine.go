// The MIT License
//
// Copyright (c) 2020 Temporal Technologies Inc.  All rights reserved.
//
// Copyright (c) 2020 Uber Technologies, Inc.
//
// Permission is hereby granted, free of charge, to any person obtaining a copy
// of this software and associated documentation files (the "Software"), to deal
// in the Software without restriction, including without limitation the rights
// to use, copy, modify, merge, publish, distribute, sublicense, and/or sell
// copies of the Software, and to permit persons to whom the Software is
// furnished to do so, subject to the following conditions:
//
// The above copyright notice and this permission notice shall be included in
// all copies or substantial portions of the Software.
//
// THE SOFTWARE IS PROVIDED "AS IS", WITHOUT WARRANTY OF ANY KIND, EXPRESS OR
// IMPLIED, INCLUDING BUT NOT LIMITED TO THE WARRANTIES OF MERCHANTABILITY,
// FITNESS FOR A PARTICULAR PURPOSE AND NONINFRINGEMENT. IN NO EVENT SHALL THE
// AUTHORS OR COPYRIGHT HOLDERS BE LIABLE FOR ANY CLAIM, DAMAGES OR OTHER
// LIABILITY, WHETHER IN AN ACTION OF CONTRACT, TORT OR OTHERWISE, ARISING FROM,
// OUT OF OR IN CONNECTION WITH THE SOFTWARE OR THE USE OR OTHER DEALINGS IN
// THE SOFTWARE.

//go:generate mockgen -copyright_file ../../LICENSE -package $GOPACKAGE -source $GOFILE -destination historyEngine_mock.go

package history

import (
	"bytes"
	"context"
	"encoding/json"
	"errors"
	"fmt"
	"time"

	"github.com/gogo/protobuf/types"
	"github.com/pborman/uuid"
	executiongenpb "github.com/temporalio/temporal/.gen/proto/execution"
	"github.com/temporalio/temporal/.gen/proto/historyservice"
	"github.com/temporalio/temporal/.gen/proto/matchingservice"
	replicationgenpb "github.com/temporalio/temporal/.gen/proto/replication"
	"github.com/temporalio/temporal/client/history"
	"github.com/temporalio/temporal/client/matching"
	"github.com/temporalio/temporal/common"
	"github.com/temporalio/temporal/common/cache"
	"github.com/temporalio/temporal/common/clock"
	"github.com/temporalio/temporal/common/cluster"
	"github.com/temporalio/temporal/common/convert"
	"github.com/temporalio/temporal/common/definition"
	"github.com/temporalio/temporal/common/headers"
	"github.com/temporalio/temporal/common/log"
	"github.com/temporalio/temporal/common/log/tag"
	"github.com/temporalio/temporal/common/messaging"
	"github.com/temporalio/temporal/common/metrics"
	"github.com/temporalio/temporal/common/persistence"
	"github.com/temporalio/temporal/common/primitives"
	"github.com/temporalio/temporal/common/service/config"
	"github.com/temporalio/temporal/common/xdc"
	"github.com/temporalio/temporal/service/worker/archiver"
	commonpb "go.temporal.io/temporal-proto/common"
	eventpb "go.temporal.io/temporal-proto/event"
	executionpb "go.temporal.io/temporal-proto/execution"
	querypb "go.temporal.io/temporal-proto/query"
	"go.temporal.io/temporal-proto/serviceerror"
	tasklistpb "go.temporal.io/temporal-proto/tasklist"
	"go.temporal.io/temporal-proto/workflowservice"
	sdkclient "go.temporal.io/temporal/client"
)

const (
	conditionalRetryCount                     = 5
	activityCancellationMsgActivityIDUnknown  = "ACTIVITY_ID_UNKNOWN"
	activityCancellationMsgActivityNotStarted = "ACTIVITY_ID_NOT_STARTED"
	timerCancellationMsgTimerIDUnknown        = "TIMER_ID_UNKNOWN"
	defaultQueryFirstDecisionTaskWaitTime     = time.Second
	queryFirstDecisionTaskCheckInterval       = 200 * time.Millisecond
)

type (
	// Engine represents an interface for managing workflow execution history.
	Engine interface {
		common.Daemon

		StartWorkflowExecution(ctx context.Context, request *historyservice.StartWorkflowExecutionRequest) (*historyservice.StartWorkflowExecutionResponse, error)
		GetMutableState(ctx context.Context, request *historyservice.GetMutableStateRequest) (*historyservice.GetMutableStateResponse, error)
		PollMutableState(ctx context.Context, request *historyservice.PollMutableStateRequest) (*historyservice.PollMutableStateResponse, error)
		DescribeMutableState(ctx context.Context, request *historyservice.DescribeMutableStateRequest) (*historyservice.DescribeMutableStateResponse, error)
		ResetStickyTaskList(ctx context.Context, resetRequest *historyservice.ResetStickyTaskListRequest) (*historyservice.ResetStickyTaskListResponse, error)
		DescribeWorkflowExecution(ctx context.Context, request *historyservice.DescribeWorkflowExecutionRequest) (*historyservice.DescribeWorkflowExecutionResponse, error)
		RecordDecisionTaskStarted(ctx context.Context, request *historyservice.RecordDecisionTaskStartedRequest) (*historyservice.RecordDecisionTaskStartedResponse, error)
		RecordActivityTaskStarted(ctx context.Context, request *historyservice.RecordActivityTaskStartedRequest) (*historyservice.RecordActivityTaskStartedResponse, error)
		RespondDecisionTaskCompleted(ctx context.Context, request *historyservice.RespondDecisionTaskCompletedRequest) (*historyservice.RespondDecisionTaskCompletedResponse, error)
		RespondDecisionTaskFailed(ctx context.Context, request *historyservice.RespondDecisionTaskFailedRequest) error
		RespondActivityTaskCompleted(ctx context.Context, request *historyservice.RespondActivityTaskCompletedRequest) error
		RespondActivityTaskFailed(ctx context.Context, request *historyservice.RespondActivityTaskFailedRequest) error
		RespondActivityTaskCanceled(ctx context.Context, request *historyservice.RespondActivityTaskCanceledRequest) error
		RecordActivityTaskHeartbeat(ctx context.Context, request *historyservice.RecordActivityTaskHeartbeatRequest) (*historyservice.RecordActivityTaskHeartbeatResponse, error)
		RequestCancelWorkflowExecution(ctx context.Context, request *historyservice.RequestCancelWorkflowExecutionRequest) error
		SignalWorkflowExecution(ctx context.Context, request *historyservice.SignalWorkflowExecutionRequest) error
		SignalWithStartWorkflowExecution(ctx context.Context, request *historyservice.SignalWithStartWorkflowExecutionRequest) (*historyservice.SignalWithStartWorkflowExecutionResponse, error)
		RemoveSignalMutableState(ctx context.Context, request *historyservice.RemoveSignalMutableStateRequest) error
		TerminateWorkflowExecution(ctx context.Context, request *historyservice.TerminateWorkflowExecutionRequest) error
		ResetWorkflowExecution(ctx context.Context, request *historyservice.ResetWorkflowExecutionRequest) (*historyservice.ResetWorkflowExecutionResponse, error)
		ScheduleDecisionTask(ctx context.Context, request *historyservice.ScheduleDecisionTaskRequest) error
		RecordChildExecutionCompleted(ctx context.Context, request *historyservice.RecordChildExecutionCompletedRequest) error
		ReplicateEvents(ctx context.Context, request *historyservice.ReplicateEventsRequest) error
		ReplicateRawEvents(ctx context.Context, request *historyservice.ReplicateRawEventsRequest) error
		ReplicateEventsV2(ctx context.Context, request *historyservice.ReplicateEventsV2Request) error
		SyncShardStatus(ctx context.Context, request *historyservice.SyncShardStatusRequest) error
		SyncActivity(ctx context.Context, request *historyservice.SyncActivityRequest) error
		GetReplicationMessages(ctx context.Context, pollingCluster string, lastReadMessageID int64) (*replicationgenpb.ReplicationMessages, error)
		GetDLQReplicationMessages(ctx context.Context, taskInfos []*replicationgenpb.ReplicationTaskInfo) ([]*replicationgenpb.ReplicationTask, error)
		QueryWorkflow(ctx context.Context, request *historyservice.QueryWorkflowRequest) (*historyservice.QueryWorkflowResponse, error)
		ReapplyEvents(ctx context.Context, namespaceUUID string, workflowID string, runID string, events []*eventpb.HistoryEvent) error
		ReadDLQMessages(ctx context.Context, messagesRequest *historyservice.ReadDLQMessagesRequest) (*historyservice.ReadDLQMessagesResponse, error)
		PurgeDLQMessages(ctx context.Context, messagesRequest *historyservice.PurgeDLQMessagesRequest) error
		MergeDLQMessages(ctx context.Context, messagesRequest *historyservice.MergeDLQMessagesRequest) (*historyservice.MergeDLQMessagesResponse, error)
		RefreshWorkflowTasks(ctx context.Context, namespaceUUID string, execution executionpb.WorkflowExecution) error

		NotifyNewHistoryEvent(event *historyEventNotification)
		NotifyNewTransferTasks(tasks []persistence.Task)
		NotifyNewReplicationTasks(tasks []persistence.Task)
		NotifyNewTimerTasks(tasks []persistence.Task)
	}

	historyEngineImpl struct {
		currentClusterName        string
		shard                     ShardContext
		timeSource                clock.TimeSource
		decisionHandler           decisionHandler
		clusterMetadata           cluster.Metadata
		historyV2Mgr              persistence.HistoryManager
		executionManager          persistence.ExecutionManager
		visibilityMgr             persistence.VisibilityManager
		txProcessor               transferQueueProcessor
		timerProcessor            timerQueueProcessor
		replicator                *historyReplicator
		nDCReplicator             nDCHistoryReplicator
		nDCActivityReplicator     nDCActivityReplicator
		replicatorProcessor       ReplicatorQueueProcessor
		historyEventNotifier      historyEventNotifier
		tokenSerializer           common.TaskTokenSerializer
		historyCache              *historyCache
		metricsClient             metrics.Client
		logger                    log.Logger
		throttledLogger           log.Logger
		config                    *Config
		archivalClient            archiver.Client
		resetor                   workflowResetor
		workflowResetter          workflowResetter
		queueTaskProcessor        queueTaskProcessor
		replicationTaskProcessors []ReplicationTaskProcessor
		publicClient              sdkclient.Client
		eventsReapplier           nDCEventsReapplier
		matchingClient            matching.Client
		rawMatchingClient         matching.Client
		versionChecker            headers.VersionChecker
		replicationDLQHandler     replicationDLQHandler
	}
)

var _ Engine = (*historyEngineImpl)(nil)

var (
	// ErrTaskDiscarded is the error indicating that the timer / transfer task is pending for too long and discarded.
	ErrTaskDiscarded = errors.New("passive task pending for too long")
	// ErrTaskRetry is the error indicating that the timer / transfer task should be retried.
	ErrTaskRetry = errors.New("passive task should retry due to condition in mutable state is not met")
	// ErrDuplicate is exported temporarily for integration test
	ErrDuplicate = errors.New("duplicate task, completing it")
	// ErrConflict is exported temporarily for integration test
	ErrConflict = errors.New("conditional update failed")
	// ErrMaxAttemptsExceeded is exported temporarily for integration test
	ErrMaxAttemptsExceeded = errors.New("maximum attempts exceeded to update history")
	// ErrStaleState is the error returned during state update indicating that cached mutable state could be stale
	ErrStaleState = errors.New("cache mutable state could potentially be stale")
	// ErrActivityTaskNotFound is the error to indicate activity task could be duplicate and activity already completed
	ErrActivityTaskNotFound = serviceerror.NewNotFound("invalid activityID or activity already timed out or invoking workflow is completed")
	// ErrWorkflowCompleted is the error to indicate workflow execution already completed
	ErrWorkflowCompleted = serviceerror.NewNotFound("workflow execution already completed")
	// ErrWorkflowParent is the error to parent execution is given and mismatch
	ErrWorkflowParent = serviceerror.NewNotFound("workflow parent does not match")
	// ErrDeserializingToken is the error to indicate task token is invalid
	ErrDeserializingToken = serviceerror.NewInvalidArgument("error deserializing task token")
	// ErrSignalOverSize is the error to indicate signal input size is > 256K
	ErrSignalOverSize = serviceerror.NewInvalidArgument("signal input size is over 256K")
	// ErrCancellationAlreadyRequested is the error indicating cancellation for target workflow is already requested
	ErrCancellationAlreadyRequested = serviceerror.NewCancellationAlreadyRequested("cancellation already requested for this workflow execution")
	// ErrSignalsLimitExceeded is the error indicating limit reached for maximum number of signal events
	ErrSignalsLimitExceeded = serviceerror.NewResourceExhausted("exceeded workflow execution limit for signal events")
	// ErrEventsAterWorkflowFinish is the error indicating server error trying to write events after workflow finish event
	ErrEventsAterWorkflowFinish = serviceerror.NewInternal("error validating last event being workflow finish event")
	// ErrQueryEnteredInvalidState is error indicating query entered invalid state
	ErrQueryEnteredInvalidState = serviceerror.NewInvalidArgument("query entered invalid state, this should be impossible")
	// ErrQueryWorkflowBeforeFirstDecision is error indicating that query was attempted before first decision task completed
<<<<<<< HEAD
	ErrQueryWorkflowBeforeFirstDecision = serviceerror.NewInvalidArgument("workflow must handle at least one decision task before it can be queried")
	// ErrConsistentQueryNotEnabled is error indicating that consistent query was requested but either cluster or namespace does not enable consistent query
	ErrConsistentQueryNotEnabled = serviceerror.NewInvalidArgument("cluster or namespace does not enable strongly consistent query but strongly consistent query was requested")
=======
	ErrQueryWorkflowBeforeFirstDecision = &workflow.QueryFailedError{Message: "workflow must handle at least one decision task before it can be queried"}
	// ErrConsistentQueryNotEnabled is error indicating that consistent query was requested but either cluster or domain does not enable consistent query
	ErrConsistentQueryNotEnabled = &workflow.BadRequestError{Message: "cluster or domain does not enable strongly consistent query but strongly consistent query was requested"}
>>>>>>> 651a26b2
	// ErrConsistentQueryBufferExceeded is error indicating that too many consistent queries have been buffered and until buffered queries are finished new consistent queries cannot be buffered
	ErrConsistentQueryBufferExceeded = serviceerror.NewInternal("consistent query buffer is full, cannot accept new consistent queries")

	// FailedWorkflowStatuses is a set of failed workflow close states, used for start workflow policy
	// for start workflow execution API
	FailedWorkflowStatuses = map[executionpb.WorkflowExecutionStatus]bool{
		executionpb.WorkflowExecutionStatus_Failed:     true,
		executionpb.WorkflowExecutionStatus_Canceled:   true,
		executionpb.WorkflowExecutionStatus_Terminated: true,
		executionpb.WorkflowExecutionStatus_TimedOut:   true,
	}
)

// NewEngineWithShardContext creates an instance of history engine
func NewEngineWithShardContext(
	shard ShardContext,
	visibilityMgr persistence.VisibilityManager,
	matching matching.Client,
	historyClient history.Client,
	publicClient sdkclient.Client,
	historyEventNotifier historyEventNotifier,
	publisher messaging.Producer,
	config *Config,
	replicationTaskFetchers ReplicationTaskFetchers,
	rawMatchingClient matching.Client,
	queueTaskProcessor queueTaskProcessor,
) Engine {
	currentClusterName := shard.GetService().GetClusterMetadata().GetCurrentClusterName()

	logger := shard.GetLogger()
	executionManager := shard.GetExecutionManager()
	historyV2Manager := shard.GetHistoryManager()
	historyCache := newHistoryCache(shard)
	historyEngImpl := &historyEngineImpl{
		currentClusterName:   currentClusterName,
		shard:                shard,
		clusterMetadata:      shard.GetClusterMetadata(),
		timeSource:           shard.GetTimeSource(),
		historyV2Mgr:         historyV2Manager,
		executionManager:     executionManager,
		visibilityMgr:        visibilityMgr,
		tokenSerializer:      common.NewProtoTaskTokenSerializer(),
		historyCache:         historyCache,
		logger:               logger.WithTags(tag.ComponentHistoryEngine),
		throttledLogger:      shard.GetThrottledLogger().WithTags(tag.ComponentHistoryEngine),
		metricsClient:        shard.GetMetricsClient(),
		historyEventNotifier: historyEventNotifier,
		config:               config,
		archivalClient: archiver.NewClient(
			shard.GetMetricsClient(),
			logger,
			publicClient,
			shard.GetConfig().NumArchiveSystemWorkflows,
			shard.GetConfig().ArchiveRequestRPS,
			shard.GetService().GetArchiverProvider(),
		),
<<<<<<< HEAD
		publicClient:      publicClient,
		matchingClient:    matching,
		rawMatchingClient: rawMatchingClient,
		versionChecker:    headers.NewVersionChecker(),
=======
		publicClient:       publicClient,
		matchingClient:     matching,
		rawMatchingClient:  rawMatchingClient,
		queueTaskProcessor: queueTaskProcessor,
		clientChecker:      client.NewVersionChecker(),
>>>>>>> 651a26b2
	}

	historyEngImpl.txProcessor = newTransferQueueProcessor(shard, historyEngImpl, visibilityMgr, matching, historyClient, queueTaskProcessor, logger)
	historyEngImpl.timerProcessor = newTimerQueueProcessor(shard, historyEngImpl, matching, queueTaskProcessor, logger)
	historyEngImpl.eventsReapplier = newNDCEventsReapplier(shard.GetMetricsClient(), logger)

	// Only start the replicator processor if valid publisher is passed in
	if publisher != nil {
		historyEngImpl.replicatorProcessor = newReplicatorQueueProcessor(
			shard,
			historyEngImpl.historyCache,
			publisher,
			executionManager,
			historyV2Manager,
			logger,
		)
		historyEngImpl.replicator = newHistoryReplicator(
			shard,
			clock.NewRealTimeSource(),
			historyEngImpl,
			historyCache,
			shard.GetNamespaceCache(),
			historyV2Manager,
			logger,
		)
		historyEngImpl.nDCReplicator = newNDCHistoryReplicator(
			shard,
			historyCache,
			historyEngImpl.eventsReapplier,
			logger,
		)
		historyEngImpl.nDCActivityReplicator = newNDCActivityReplicator(
			shard,
			historyCache,
			logger,
		)
	}
	historyEngImpl.resetor = newWorkflowResetor(historyEngImpl)
	historyEngImpl.workflowResetter = newWorkflowResetter(
		shard,
		historyCache,
		logger,
	)
	historyEngImpl.decisionHandler = newDecisionHandler(historyEngImpl)

	nDCHistoryResender := xdc.NewNDCHistoryResender(
		shard.GetNamespaceCache(),
		shard.GetService().GetClientBean().GetRemoteAdminClient(currentClusterName),
		func(ctx context.Context, request *historyservice.ReplicateEventsV2Request) error {
			return historyEngImpl.ReplicateEventsV2(ctx, request)
		},
		shard.GetService().GetPayloadSerializer(),
		shard.GetLogger(),
	)
	historyRereplicator := xdc.NewHistoryRereplicator(
		currentClusterName,
		shard.GetNamespaceCache(),
		shard.GetService().GetClientBean().GetRemoteAdminClient(currentClusterName),
		func(ctx context.Context, request *historyservice.ReplicateRawEventsRequest) error {
			return historyEngImpl.ReplicateRawEvents(ctx, request)
		},
		shard.GetService().GetPayloadSerializer(),
		replicationTimeout,
		nil,
		shard.GetLogger(),
	)
	replicationTaskExecutor := newReplicationTaskExecutor(
		currentClusterName,
		shard.GetNamespaceCache(),
		nDCHistoryResender,
		historyRereplicator,
		historyEngImpl,
		shard.GetMetricsClient(),
		shard.GetLogger(),
	)
	var replicationTaskProcessors []ReplicationTaskProcessor
	for _, replicationTaskFetcher := range replicationTaskFetchers.GetFetchers() {
		replicationTaskProcessor := NewReplicationTaskProcessor(
			shard,
			historyEngImpl,
			config,
			shard.GetMetricsClient(),
			replicationTaskFetcher,
			replicationTaskExecutor,
		)
		replicationTaskProcessors = append(replicationTaskProcessors, replicationTaskProcessor)
	}
	historyEngImpl.replicationTaskProcessors = replicationTaskProcessors
	replicationMessageHandler := newReplicationDLQHandler(shard, replicationTaskExecutor)
	historyEngImpl.replicationDLQHandler = replicationMessageHandler

	shard.SetEngine(historyEngImpl)
	return historyEngImpl
}

// Start will spin up all the components needed to start serving this shard.
// Make sure all the components are loaded lazily so start can return immediately.  This is important because
// ShardController calls start sequentially for all the shards for a given host during startup.
func (e *historyEngineImpl) Start() {
	e.logger.Info("", tag.LifeCycleStarting)
	defer e.logger.Info("", tag.LifeCycleStarted)

	e.registerNamespaceFailoverCallback()

	e.txProcessor.Start()
	e.timerProcessor.Start()

	clusterMetadata := e.shard.GetClusterMetadata()
	if e.replicatorProcessor != nil && clusterMetadata.GetReplicationConsumerConfig().Type != config.ReplicationConsumerTypeRPC {
		e.replicatorProcessor.Start()
	}

	for _, replicationTaskProcessor := range e.replicationTaskProcessors {
		replicationTaskProcessor.Start()
	}
}

// Stop the service.
func (e *historyEngineImpl) Stop() {
	e.logger.Info("", tag.LifeCycleStopping)
	defer e.logger.Info("", tag.LifeCycleStopped)

	e.txProcessor.Stop()
	e.timerProcessor.Stop()
	if e.replicatorProcessor != nil {
		e.replicatorProcessor.Stop()
	}

	for _, replicationTaskProcessor := range e.replicationTaskProcessors {
		replicationTaskProcessor.Stop()
	}

	if e.queueTaskProcessor != nil {
		e.queueTaskProcessor.StopShardProcessor(e.shard)
	}

	// unset the failover callback
	e.shard.GetNamespaceCache().UnregisterNamespaceChangeCallback(e.shard.GetShardID())
}

func (e *historyEngineImpl) registerNamespaceFailoverCallback() {

	// NOTE: READ BEFORE MODIFICATION
	//
	// Tasks, e.g. transfer tasks and timer tasks, are created when holding the shard lock
	// meaning tasks -> release of shard lock
	//
	// Namespace change notification follows the following steps, order matters
	// 1. lock all task processing.
	// 2. namespace changes visible to everyone (Note: lock of task processing prevents task processing logic seeing the namespace changes).
	// 3. failover min and max task levels are calaulated, then update to shard.
	// 4. failover start & task processing unlock & shard namespace version notification update. (order does not matter for this discussion)
	//
	// The above guarantees that task created during the failover will be processed.
	// If the task is created after namespace change:
	// 		then active processor will handle it. (simple case)
	// If the task is created before namespace change:
	//		task -> release of shard lock
	//		failover min / max task levels calculated & updated to shard (using shard lock) -> failover start
	// above 2 guarantees that failover start is after persistence of the task.

	failoverPredicate := func(shardNotificationVersion int64, nextNamespace *cache.NamespaceCacheEntry, action func()) {
		namespaceFailoverNotificationVersion := nextNamespace.GetFailoverNotificationVersion()
		namespaceActiveCluster := nextNamespace.GetReplicationConfig().ActiveClusterName

		if nextNamespace.IsGlobalNamespace() &&
			namespaceFailoverNotificationVersion >= shardNotificationVersion &&
			namespaceActiveCluster == e.currentClusterName {
			action()
		}
	}

	// first set the failover callback
	e.shard.GetNamespaceCache().RegisterNamespaceChangeCallback(
		e.shard.GetShardID(),
		e.shard.GetNamespaceNotificationVersion(),
		func() {
			e.txProcessor.LockTaskProcessing()
			e.timerProcessor.LockTaskProcessing()
		},
		func(prevNamespaces []*cache.NamespaceCacheEntry, nextNamespaces []*cache.NamespaceCacheEntry) {
			defer func() {
				e.txProcessor.UnlockTaskPrrocessing()
				e.timerProcessor.UnlockTaskProcessing()
			}()

			if len(nextNamespaces) == 0 {
				return
			}

			shardNotificationVersion := e.shard.GetNamespaceNotificationVersion()
			failoverNamespaceIDs := map[string]struct{}{}

			for _, nextNamespace := range nextNamespaces {
				failoverPredicate(shardNotificationVersion, nextNamespace, func() {
					failoverNamespaceIDs[primitives.UUIDString(nextNamespace.GetInfo().Id)] = struct{}{}
				})
			}

			if len(failoverNamespaceIDs) > 0 {
				e.logger.Info("Namespace Failover Start.", tag.WorkflowNamespaceIDs(failoverNamespaceIDs))

				e.txProcessor.FailoverNamespace(failoverNamespaceIDs)
				e.timerProcessor.FailoverNamespace(failoverNamespaceIDs)

				now := e.shard.GetTimeSource().Now()
				// the fake tasks will not be actually used, we just need to make sure
				// its length > 0 and has correct timestamp, to trigger a db scan
				fakeDecisionTask := []persistence.Task{&persistence.DecisionTask{}}
				fakeDecisionTimeoutTask := []persistence.Task{&persistence.DecisionTimeoutTask{VisibilityTimestamp: now}}
				e.txProcessor.NotifyNewTask(e.currentClusterName, fakeDecisionTask)
				e.timerProcessor.NotifyNewTimers(e.currentClusterName, fakeDecisionTimeoutTask)
			}

			//nolint:errcheck
			e.shard.UpdateNamespaceNotificationVersion(nextNamespaces[len(nextNamespaces)-1].GetNotificationVersion() + 1)
		},
	)
}

func (e *historyEngineImpl) createMutableState(
	clusterMetadata cluster.Metadata,
	namespaceEntry *cache.NamespaceCacheEntry,
	runID string,
) (mutableState, error) {

	namespace := namespaceEntry.GetInfo().Name
	enableNDC := e.config.EnableNDC(namespace)

	var newMutableState mutableState
	if enableNDC {
		// version history applies to both local and global namespace
		newMutableState = newMutableStateBuilderWithVersionHistories(
			e.shard,
			e.shard.GetEventsCache(),
			e.logger,
			namespaceEntry,
		)
	} else if namespaceEntry.IsGlobalNamespace() {
		// 2DC XDC protocol
		// all workflows within a global namespace should have replication state,
		// no matter whether it will be replicated to multiple target clusters or not
		newMutableState = newMutableStateBuilderWithReplicationState(
			e.shard,
			e.shard.GetEventsCache(),
			e.logger,
			namespaceEntry,
		)
	} else {
		newMutableState = newMutableStateBuilder(
			e.shard,
			e.shard.GetEventsCache(),
			e.logger,
			namespaceEntry,
		)
	}

	if err := newMutableState.SetHistoryTree(primitives.MustParseUUID(runID)); err != nil {
		return nil, err
	}

	return newMutableState, nil
}

func (e *historyEngineImpl) generateFirstDecisionTask(
	mutableState mutableState,
	parentInfo *executiongenpb.ParentExecutionInfo,
	startEvent *eventpb.HistoryEvent,
) error {

	if parentInfo == nil {
		// DecisionTask is only created when it is not a Child Workflow and no backoff is needed
		if err := mutableState.AddFirstDecisionTaskScheduled(
			startEvent,
		); err != nil {
			return err
		}
	}
	return nil
}

// StartWorkflowExecution starts a workflow execution
func (e *historyEngineImpl) StartWorkflowExecution(
	ctx context.Context,
	startRequest *historyservice.StartWorkflowExecutionRequest,
) (resp *historyservice.StartWorkflowExecutionResponse, retError error) {

	namespaceEntry, err := e.getActiveNamespaceEntry(startRequest.GetNamespaceId())
	if err != nil {
		return nil, err
	}
	namespaceID := primitives.UUIDString(namespaceEntry.GetInfo().Id)

	request := startRequest.StartRequest
	err = validateStartWorkflowExecutionRequest(request, e.config.MaxIDLengthLimit())
	if err != nil {
		return nil, err
	}
	e.overrideStartWorkflowExecutionRequest(namespaceEntry, request, metrics.HistoryStartWorkflowExecutionScope)

	workflowID := request.GetWorkflowId()
	// grab the current context as a lock, nothing more
	_, currentRelease, err := e.historyCache.getOrCreateCurrentWorkflowExecution(
		ctx,
		namespaceID,
		workflowID,
	)
	if err != nil {
		return nil, err
	}
	defer func() { currentRelease(retError) }()

	execution := executionpb.WorkflowExecution{
		WorkflowId: workflowID,
		RunId:      uuid.New(),
	}
	clusterMetadata := e.shard.GetService().GetClusterMetadata()
	mutableState, err := e.createMutableState(clusterMetadata, namespaceEntry, execution.GetRunId())
	if err != nil {
		return nil, err
	}

	startEvent, err := mutableState.AddWorkflowExecutionStartedEvent(
		execution,
		startRequest,
	)
	if err != nil {
		return nil, serviceerror.NewInternal("Failed to add workflow execution started event.")
	}

	// Generate first decision task event if not child WF and no first decision task backoff
	if err := e.generateFirstDecisionTask(
		mutableState,
		startRequest.ParentExecutionInfo,
		startEvent,
	); err != nil {
		return nil, err
	}

	weContext := newWorkflowExecutionContext(namespaceID, execution, e.shard, e.executionManager, e.logger)

	now := e.timeSource.Now()
	newWorkflow, newWorkflowEventsSeq, err := mutableState.CloseTransactionAsSnapshot(
		now,
		transactionPolicyActive,
	)
	if err != nil {
		return nil, err
	}
	historySize, err := weContext.persistFirstWorkflowEvents(newWorkflowEventsSeq[0])
	if err != nil {
		return nil, err
	}

	// create as brand new
	createMode := persistence.CreateWorkflowModeBrandNew
	prevRunID := ""
	prevLastWriteVersion := int64(0)
	err = weContext.createWorkflowExecution(
		newWorkflow, historySize, now,
		createMode, prevRunID, prevLastWriteVersion,
	)
	if err != nil {
		if t, ok := err.(*persistence.WorkflowExecutionAlreadyStartedError); ok {
			if t.StartRequestID == request.GetRequestId() {
				return &historyservice.StartWorkflowExecutionResponse{
					RunId: t.RunID,
				}, nil
				// delete history is expected here because duplicate start request will create history with different rid
			}

			if mutableState.GetCurrentVersion() < t.LastWriteVersion {
				return nil, serviceerror.NewNamespaceNotActive(
					request.GetNamespace(),
					clusterMetadata.GetCurrentClusterName(),
					clusterMetadata.ClusterNameForFailoverVersion(t.LastWriteVersion),
				)
			}

			// create as ID reuse
			createMode = persistence.CreateWorkflowModeWorkflowIDReuse
			prevRunID = t.RunID
			prevLastWriteVersion = t.LastWriteVersion
			if err = e.applyWorkflowIDReusePolicyHelper(
				t.StartRequestID,
				prevRunID,
				t.State,
				t.Status,
				namespaceID,
				execution,
				startRequest.StartRequest.GetWorkflowIdReusePolicy(),
			); err != nil {
				return nil, err
			}
			err = weContext.createWorkflowExecution(
				newWorkflow, historySize, now,
				createMode, prevRunID, prevLastWriteVersion,
			)
		}
	}

	if err != nil {
		return nil, err
	}
	return &historyservice.StartWorkflowExecutionResponse{
		RunId: execution.GetRunId(),
	}, nil
}

// GetMutableState retrieves the mutable state of the workflow execution
func (e *historyEngineImpl) GetMutableState(
	ctx context.Context,
	request *historyservice.GetMutableStateRequest,
) (*historyservice.GetMutableStateResponse, error) {

	return e.getMutableStateOrPolling(ctx, request)
}

// PollMutableState retrieves the mutable state of the workflow execution with long polling
func (e *historyEngineImpl) PollMutableState(
	ctx context.Context,
	request *historyservice.PollMutableStateRequest,
) (*historyservice.PollMutableStateResponse, error) {

	response, err := e.getMutableStateOrPolling(ctx, &historyservice.GetMutableStateRequest{
		NamespaceId:         request.GetNamespaceId(),
		Execution:           request.Execution,
		ExpectedNextEventId: request.ExpectedNextEventId,
		CurrentBranchToken:  request.CurrentBranchToken})

	if err != nil {
		return nil, e.updateEntityNotExistsErrorOnPassiveCluster(err, request.GetDomainUUID())
	}
<<<<<<< HEAD
	return &historyservice.PollMutableStateResponse{
=======

	return &h.PollMutableStateResponse{
>>>>>>> 651a26b2
		Execution:                            response.Execution,
		WorkflowType:                         response.WorkflowType,
		NextEventId:                          response.NextEventId,
		PreviousStartedEventId:               response.PreviousStartedEventId,
		LastFirstEventId:                     response.LastFirstEventId,
		TaskList:                             response.TaskList,
		StickyTaskList:                       response.StickyTaskList,
		ClientLibraryVersion:                 response.ClientLibraryVersion,
		ClientFeatureVersion:                 response.ClientFeatureVersion,
		ClientImpl:                           response.ClientImpl,
		StickyTaskListScheduleToStartTimeout: response.StickyTaskListScheduleToStartTimeout,
		CurrentBranchToken:                   response.CurrentBranchToken,
		ReplicationInfo:                      response.ReplicationInfo,
		VersionHistories:                     response.VersionHistories,
		WorkflowState:                        response.WorkflowState,
		WorkflowStatus:                       response.WorkflowStatus,
	}, nil
}

func (e *historyEngineImpl) updateEntityNotExistsErrorOnPassiveCluster(err error, domainID string) error {
	switch err.(type) {
	case *workflow.EntityNotExistsError:
		domainCache, domainCacheErr := e.shard.GetDomainCache().GetDomainByID(domainID)
		if domainCacheErr != nil {
			return err // if could not access domain cache simply return original error
		}
		domainNotActiveErr := domainCache.GetDomainNotActiveErr().(*workflow.DomainNotActiveError)
		if domainNotActiveErr != nil {
			return &workflow.EntityNotExistsError{
				Message:        "Workflow execution not found in non-active cluster",
				ActiveCluster:  common.StringPtr(domainNotActiveErr.GetActiveCluster()),
				CurrentCluster: common.StringPtr(domainNotActiveErr.GetCurrentCluster()),
			}
		}
	}
	return err
}

func (e *historyEngineImpl) getMutableStateOrPolling(
	ctx context.Context,
	request *historyservice.GetMutableStateRequest,
) (*historyservice.GetMutableStateResponse, error) {

	namespaceID, err := validateNamespaceUUID(request.GetNamespaceId())
	if err != nil {
		return nil, err
	}
	execution := executionpb.WorkflowExecution{
		WorkflowId: request.Execution.WorkflowId,
		RunId:      request.Execution.RunId,
	}
	response, err := e.getMutableState(ctx, namespaceID, execution)
	if err != nil {
		return nil, err
	}
	if request.CurrentBranchToken == nil {
		request.CurrentBranchToken = response.CurrentBranchToken
	}
	if !bytes.Equal(request.CurrentBranchToken, response.CurrentBranchToken) {
		return nil, serviceerror.NewCurrentBranchChanged("current branch token and request branch token doesn't match.", response.CurrentBranchToken)
	}
	// set the run id in case query the current running workflow
	execution.RunId = response.Execution.RunId

	// expectedNextEventID is 0 when caller want to get the current next event ID without blocking
	expectedNextEventID := common.FirstEventID
	if request.ExpectedNextEventId != common.EmptyEventID {
		expectedNextEventID = request.GetExpectedNextEventId()
	}

	// if caller decide to long poll on workflow execution
	// and the event ID we are looking for is smaller than current next event ID
	if expectedNextEventID >= response.GetNextEventId() && response.GetIsWorkflowRunning() {
		subscriberID, channel, err := e.historyEventNotifier.WatchHistoryEvent(definition.NewWorkflowIdentifier(namespaceID, execution.GetWorkflowId(), execution.GetRunId()))
		if err != nil {
			return nil, err
		}
		defer e.historyEventNotifier.UnwatchHistoryEvent(definition.NewWorkflowIdentifier(namespaceID, execution.GetWorkflowId(), execution.GetRunId()), subscriberID) //nolint:errcheck
		// check again in case the next event ID is updated
		response, err = e.getMutableState(ctx, namespaceID, execution)
		if err != nil {
			return nil, err
		}
		// check again if the current branch token changed
		if !bytes.Equal(request.CurrentBranchToken, response.CurrentBranchToken) {
			return nil, serviceerror.NewCurrentBranchChanged("current branch token and request branch token doesn't match.", response.CurrentBranchToken)
		}
		if expectedNextEventID < response.GetNextEventId() || !response.GetIsWorkflowRunning() {
			return response, nil
		}

		namespaceCache, err := e.shard.GetNamespaceCache().GetNamespaceByID(namespaceID)
		if err != nil {
			return nil, err
		}
		timer := time.NewTimer(e.shard.GetConfig().LongPollExpirationInterval(namespaceCache.GetInfo().Name))
		defer timer.Stop()
		for {
			select {
			case event := <-channel:
				response.LastFirstEventId = event.lastFirstEventID
				response.NextEventId = event.nextEventID
				response.IsWorkflowRunning = event.workflowStatus == executionpb.WorkflowExecutionStatus_Running
				response.PreviousStartedEventId = event.previousStartedEventID
				response.WorkflowState = int32(event.workflowState)
				response.WorkflowStatus = event.workflowStatus
				if !bytes.Equal(request.CurrentBranchToken, event.currentBranchToken) {
					return nil, serviceerror.NewCurrentBranchChanged("Current branch token and request branch token doesn't match.", event.currentBranchToken)
				}
				if expectedNextEventID < response.GetNextEventId() || !response.GetIsWorkflowRunning() {
					return response, nil
				}
			case <-timer.C:
				return response, nil
			case <-ctx.Done():
				return nil, ctx.Err()
			}
		}
	}

	return response, nil
}

func (e *historyEngineImpl) QueryWorkflow(
	ctx context.Context,
	request *historyservice.QueryWorkflowRequest,
) (retResp *historyservice.QueryWorkflowResponse, retErr error) {

	scope := e.metricsClient.Scope(metrics.HistoryQueryWorkflowScope)

	consistentQueryEnabled := e.config.EnableConsistentQuery() && e.config.EnableConsistentQueryByNamespace(request.GetRequest().GetNamespace())
	if request.GetRequest().GetQueryConsistencyLevel() == querypb.QueryConsistencyLevel_Strong && !consistentQueryEnabled {
		return nil, ErrConsistentQueryNotEnabled
	}

	mutableStateResp, err := e.getMutableState(ctx, request.GetNamespaceId(), *request.GetRequest().GetExecution())
	if err != nil {
		return nil, err
	}
	req := request.GetRequest()
	if !mutableStateResp.GetIsWorkflowRunning() && req.QueryRejectCondition != querypb.QueryRejectCondition_None {
		notOpenReject := req.GetQueryRejectCondition() == querypb.QueryRejectCondition_NotOpen
		status := mutableStateResp.GetWorkflowStatus()
		notCompletedCleanlyReject := req.GetQueryRejectCondition() == querypb.QueryRejectCondition_NotCompletedCleanly && status != executionpb.WorkflowExecutionStatus_Completed
		if notOpenReject || notCompletedCleanlyReject {
			return &historyservice.QueryWorkflowResponse{
				Response: &workflowservice.QueryWorkflowResponse{
					QueryRejected: &querypb.QueryRejected{
						Status: status,
					},
				},
			}, nil
		}
	}

<<<<<<< HEAD
	if request.GetRequest().GetQueryConsistencyLevel() == querypb.QueryConsistencyLevel_Eventual {
		// query cannot be processed unless at least one decision task has finished
		// if first decision task has not finished wait for up to a second for it to complete
		deadline := time.Now().Add(queryFirstDecisionTaskWaitTime)
		for mutableStateResp.GetPreviousStartedEventId() <= 0 && time.Now().Before(deadline) {
			<-time.After(queryFirstDecisionTaskCheckInterval)
			mutableStateResp, err = e.getMutableState(ctx, request.GetNamespaceId(), *request.GetRequest().GetExecution())
			if err != nil {
				return nil, err
			}
=======
	// query cannot be processed unless at least one decision task has finished
	// if first decision task has not finished wait for up to a second for it to complete
	queryFirstDecisionTaskWaitTime := defaultQueryFirstDecisionTaskWaitTime
	ctxDeadline, ok := ctx.Deadline()
	if ok {
		ctxWaitTime := ctxDeadline.Sub(time.Now()) - time.Second
		if ctxWaitTime > queryFirstDecisionTaskWaitTime {
			queryFirstDecisionTaskWaitTime = ctxWaitTime
		}
	}
	deadline := time.Now().Add(queryFirstDecisionTaskWaitTime)
	for mutableStateResp.GetPreviousStartedEventId() <= 0 && time.Now().Before(deadline) {
		<-time.After(queryFirstDecisionTaskCheckInterval)
		mutableStateResp, err = e.getMutableState(ctx, request.GetDomainUUID(), *request.GetRequest().GetExecution())
		if err != nil {
			return nil, err
>>>>>>> 651a26b2
		}

		if mutableStateResp.GetPreviousStartedEventId() <= 0 {
			scope.IncCounter(metrics.QueryBeforeFirstDecisionCount)
			return nil, ErrQueryWorkflowBeforeFirstDecision
		}
	}

	de, err := e.shard.GetNamespaceCache().GetNamespaceByID(request.GetNamespaceId())
	if err != nil {
		return nil, err
	}

	context, release, err := e.historyCache.getOrCreateWorkflowExecution(ctx, request.GetNamespaceId(), *request.GetRequest().GetExecution())
	if err != nil {
		return nil, err
	}
	defer func() { release(retErr) }()
	mutableState, err := context.loadWorkflowExecution()
	if err != nil {
		return nil, err
	}

	// There are two ways in which queries get dispatched to decider. First, queries can be dispatched on decision tasks.
	// These decision tasks potentially contain new events and queries. The events are treated as coming before the query in time.
	// The second way in which queries are dispatched to decider is directly through matching; in this approach queries can be
	// dispatched to decider immediately even if there are outstanding events that came before the query. The following logic
	// is used to determine if a query can be safely dispatched directly through matching or if given the desired consistency
	// level must be dispatched on a decision task. There are four cases in which a query can be dispatched directly through
	// matching safely, without violating the desired consistency level:
	// 1. the namespace is not active, in this case history is immutable so a query dispatched at any time is consistent
	// 2. the workflow is not running, whenever a workflow is not running dispatching query directly is consistent
	// 3. the client requested eventual consistency, in this case there are no consistency requirements so dispatching directly through matching is safe
	// 4. if there is no pending or started decision it means no events came before query arrived, so its safe to dispatch directly
	safeToDispatchDirectly := !de.IsNamespaceActive() ||
		!mutableState.IsWorkflowExecutionRunning() ||
		req.GetQueryConsistencyLevel() == querypb.QueryConsistencyLevel_Eventual ||
		(!mutableState.HasPendingDecision() && !mutableState.HasInFlightDecision())
	if safeToDispatchDirectly {
		release(nil)
		msResp, err := e.getMutableState(ctx, request.GetNamespaceId(), *request.GetRequest().GetExecution())
		if err != nil {
			return nil, err
		}
		req.Execution.RunId = msResp.Execution.RunId
		return e.queryDirectlyThroughMatching(ctx, msResp, request.GetNamespaceId(), req, scope)
	}

	// If we get here it means query could not be dispatched through matching directly, so it must block
	// until either an result has been obtained on a decision task response or until it is safe to dispatch directly through matching.
	sw := scope.StartTimer(metrics.DecisionTaskQueryLatency)
	defer sw.Stop()
	queryReg := mutableState.GetQueryRegistry()
	if len(queryReg.getBufferedIDs()) >= e.config.MaxBufferedQueryCount() {
		scope.IncCounter(metrics.QueryBufferExceededCount)
		return nil, ErrConsistentQueryBufferExceeded
	}
	queryID, termCh := queryReg.bufferQuery(req.GetQuery())
	defer queryReg.removeQuery(queryID)
	release(nil)
	select {
	case <-termCh:
		state, err := queryReg.getTerminationState(queryID)
		if err != nil {
			scope.IncCounter(metrics.QueryRegistryInvalidStateCount)
			return nil, err
		}
		switch state.queryTerminationType {
		case queryTerminationTypeCompleted:
			result := state.queryResult
			switch result.GetResultType() {
			case querypb.QueryResultType_Answered:
				return &historyservice.QueryWorkflowResponse{
					Response: &workflowservice.QueryWorkflowResponse{
						QueryResult: result.GetAnswer(),
					},
				}, nil
			case querypb.QueryResultType_Failed:
				return nil, serviceerror.NewQueryFailed(result.GetErrorMessage())
			default:
				scope.IncCounter(metrics.QueryRegistryInvalidStateCount)
				return nil, ErrQueryEnteredInvalidState
			}
		case queryTerminationTypeUnblocked:
			msResp, err := e.getMutableState(ctx, request.GetNamespaceId(), *request.GetRequest().GetExecution())
			if err != nil {
				return nil, err
			}
			req.Execution.RunId = msResp.Execution.RunId
			return e.queryDirectlyThroughMatching(ctx, msResp, request.GetNamespaceId(), req, scope)
		case queryTerminationTypeFailed:
			return nil, state.failure
		default:
			scope.IncCounter(metrics.QueryRegistryInvalidStateCount)
			return nil, ErrQueryEnteredInvalidState
		}
	case <-ctx.Done():
		scope.IncCounter(metrics.ConsistentQueryTimeoutCount)
		return nil, ctx.Err()
	}
}

func (e *historyEngineImpl) queryDirectlyThroughMatching(
	ctx context.Context,
	msResp *historyservice.GetMutableStateResponse,
	namespaceID string,
	queryRequest *workflowservice.QueryWorkflowRequest,
	scope metrics.Scope,
) (*historyservice.QueryWorkflowResponse, error) {

	sw := scope.StartTimer(metrics.DirectQueryDispatchLatency)
	defer sw.Stop()

	if msResp.GetIsStickyTaskListEnabled() &&
		len(msResp.GetStickyTaskList().GetName()) != 0 &&
		e.config.EnableStickyQuery(queryRequest.GetNamespace()) {

		stickyMatchingRequest := &matchingservice.QueryWorkflowRequest{
			NamespaceId:  namespaceID,
			QueryRequest: queryRequest,
			TaskList:     msResp.GetStickyTaskList(),
		}

		// using a clean new context in case customer provide a context which has
		// a really short deadline, causing we clear the stickiness
		stickyContext, cancel := context.WithTimeout(context.Background(), time.Duration(msResp.GetStickyTaskListScheduleToStartTimeout())*time.Second)
		stickyStopWatch := scope.StartTimer(metrics.DirectQueryDispatchStickyLatency)
		matchingResp, err := e.rawMatchingClient.QueryWorkflow(stickyContext, stickyMatchingRequest)
		stickyStopWatch.Stop()
		cancel()
		if err == nil {
			scope.IncCounter(metrics.DirectQueryDispatchStickySuccessCount)
			return &historyservice.QueryWorkflowResponse{
				Response: &workflowservice.QueryWorkflowResponse{
					QueryResult:   matchingResp.GetQueryResult(),
					QueryRejected: matchingResp.GetQueryRejected(),
				}}, nil
		}
		if _, ok := err.(*serviceerror.DeadlineExceeded); !ok {
			e.logger.Error("query directly though matching on sticky failed, will not attempt query on non-sticky",
				tag.WorkflowNamespace(queryRequest.GetNamespace()),
				tag.WorkflowID(queryRequest.Execution.GetWorkflowId()),
				tag.WorkflowRunID(queryRequest.Execution.GetRunId()),
				tag.WorkflowQueryType(queryRequest.Query.GetQueryType()),
				tag.Error(err))
			return nil, err
		}
		if msResp.GetIsWorkflowRunning() {
			e.logger.Info("query direct through matching failed on sticky, clearing sticky before attempting on non-sticky",
				tag.WorkflowNamespace(queryRequest.GetNamespace()),
				tag.WorkflowID(queryRequest.Execution.GetWorkflowId()),
				tag.WorkflowRunID(queryRequest.Execution.GetRunId()),
				tag.WorkflowQueryType(queryRequest.Query.GetQueryType()))
			resetContext, cancel := context.WithTimeout(context.Background(), 5*time.Second)
			clearStickinessStopWatch := scope.StartTimer(metrics.DirectQueryDispatchClearStickinessLatency)
			_, err := e.ResetStickyTaskList(resetContext, &historyservice.ResetStickyTaskListRequest{
				NamespaceId: namespaceID,
				Execution:   queryRequest.GetExecution(),
			})
			clearStickinessStopWatch.Stop()
			cancel()
			if err != nil && err != ErrWorkflowCompleted {
				return nil, err
			}
			scope.IncCounter(metrics.DirectQueryDispatchClearStickinessSuccessCount)
		}
	}

	if err := common.IsValidContext(ctx); err != nil {
		e.logger.Info("query context timed out before query on non-sticky task list could be attempted",
			tag.WorkflowNamespace(queryRequest.GetNamespace()),
			tag.WorkflowID(queryRequest.Execution.GetWorkflowId()),
			tag.WorkflowRunID(queryRequest.Execution.GetRunId()),
			tag.WorkflowQueryType(queryRequest.Query.GetQueryType()))
		scope.IncCounter(metrics.DirectQueryDispatchTimeoutBeforeNonStickyCount)
		return nil, err
	}

	e.logger.Info("query directly through matching on sticky timed out, attempting to query on non-sticky",
		tag.WorkflowNamespace(queryRequest.GetNamespace()),
		tag.WorkflowID(queryRequest.Execution.GetWorkflowId()),
		tag.WorkflowRunID(queryRequest.Execution.GetRunId()),
		tag.WorkflowQueryType(queryRequest.Query.GetQueryType()),
		tag.WorkflowTaskListName(msResp.GetStickyTaskList().GetName()),
		tag.WorkflowNextEventID(msResp.GetNextEventId()))

	nonStickyMatchingRequest := &matchingservice.QueryWorkflowRequest{
		NamespaceId:  namespaceID,
		QueryRequest: queryRequest,
		TaskList:     msResp.TaskList,
	}

	nonStickyStopWatch := scope.StartTimer(metrics.DirectQueryDispatchNonStickyLatency)
	matchingResp, err := e.matchingClient.QueryWorkflow(ctx, nonStickyMatchingRequest)
	nonStickyStopWatch.Stop()
	if err != nil {
		e.logger.Error("query directly though matching on non-sticky failed",
			tag.WorkflowNamespace(queryRequest.GetNamespace()),
			tag.WorkflowID(queryRequest.Execution.GetWorkflowId()),
			tag.WorkflowRunID(queryRequest.Execution.GetRunId()),
			tag.WorkflowQueryType(queryRequest.Query.GetQueryType()),
			tag.Error(err))
		return nil, err
	}
	scope.IncCounter(metrics.DirectQueryDispatchNonStickySuccessCount)
	return &historyservice.QueryWorkflowResponse{
		Response: &workflowservice.QueryWorkflowResponse{
			QueryResult:   matchingResp.GetQueryResult(),
			QueryRejected: matchingResp.GetQueryRejected(),
		}}, err
}

func (e *historyEngineImpl) getMutableState(
	ctx context.Context,
	namespaceID string,
	execution executionpb.WorkflowExecution,
) (retResp *historyservice.GetMutableStateResponse, retError error) {

	context, release, retError := e.historyCache.getOrCreateWorkflowExecution(ctx, namespaceID, execution)
	if retError != nil {
		return
	}
	defer func() { release(retError) }()

	mutableState, retError := context.loadWorkflowExecution()
	if retError != nil {
		return
	}

	currentBranchToken, err := mutableState.GetCurrentBranchToken()
	if err != nil {
		return nil, err
	}

	executionInfo := mutableState.GetExecutionInfo()
	execution.RunId = context.getExecution().RunId
	workflowState, workflowStatus := mutableState.GetWorkflowStateStatus()
	retResp = &historyservice.GetMutableStateResponse{
		Execution:                            &execution,
		WorkflowType:                         &commonpb.WorkflowType{Name: executionInfo.WorkflowTypeName},
		LastFirstEventId:                     mutableState.GetLastFirstEventID(),
		NextEventId:                          mutableState.GetNextEventID(),
		PreviousStartedEventId:               mutableState.GetPreviousStartedEventID(),
		TaskList:                             &tasklistpb.TaskList{Name: executionInfo.TaskList},
		StickyTaskList:                       &tasklistpb.TaskList{Name: executionInfo.StickyTaskList},
		ClientLibraryVersion:                 executionInfo.ClientLibraryVersion,
		ClientFeatureVersion:                 executionInfo.ClientFeatureVersion,
		ClientImpl:                           executionInfo.ClientImpl,
		IsWorkflowRunning:                    mutableState.IsWorkflowExecutionRunning(),
		StickyTaskListScheduleToStartTimeout: executionInfo.StickyScheduleToStartTimeout,
		CurrentBranchToken:                   currentBranchToken,
		WorkflowState:                        int32(workflowState),
		WorkflowStatus:                       workflowStatus,
		IsStickyTaskListEnabled:              mutableState.IsStickyTaskListEnabled(),
	}
	replicationState := mutableState.GetReplicationState()
	if replicationState != nil {
		retResp.ReplicationInfo = map[string]*replicationgenpb.ReplicationInfo{}
		for k, v := range replicationState.LastReplicationInfo {
			retResp.ReplicationInfo[k] = &replicationgenpb.ReplicationInfo{
				Version:     v.Version,
				LastEventId: v.LastEventId,
			}
		}
	}
	versionHistories := mutableState.GetVersionHistories()
	if versionHistories != nil {
		retResp.VersionHistories = versionHistories.ToProto()
	}
	return
}

func (e *historyEngineImpl) DescribeMutableState(
	ctx context.Context,
	request *historyservice.DescribeMutableStateRequest,
) (response *historyservice.DescribeMutableStateResponse, retError error) {

	namespaceID, err := validateNamespaceUUID(request.GetNamespaceId())
	if err != nil {
		return nil, err
	}

	execution := executionpb.WorkflowExecution{
		WorkflowId: request.Execution.WorkflowId,
		RunId:      request.Execution.RunId,
	}

	cacheCtx, dbCtx, release, cacheHit, err := e.historyCache.getAndCreateWorkflowExecution(
		ctx, namespaceID, execution,
	)
	if err != nil {
		return nil, err
	}
	defer func() { release(retError) }()

	response = &historyservice.DescribeMutableStateResponse{}

	if cacheHit && cacheCtx.(*workflowExecutionContextImpl).mutableState != nil {
		msb := cacheCtx.(*workflowExecutionContextImpl).mutableState
		response.MutableStateInCache, err = e.toMutableStateJSON(msb)
		if err != nil {
			return nil, err
		}
	}

	msb, err := dbCtx.loadWorkflowExecution()
	if err != nil {
		return nil, err
	}
	response.MutableStateInDatabase, err = e.toMutableStateJSON(msb)
	if err != nil {
		return nil, err
	}

	return response, nil
}

func (e *historyEngineImpl) toMutableStateJSON(msb mutableState) (string, error) {
	ms := msb.CopyToPersistence()

	jsonBytes, err := json.Marshal(ms)
	if err != nil {
		return "", err
	}
	return string(jsonBytes), nil
}

// ResetStickyTaskList reset the volatile information in mutable state of a given workflow.
// Volatile information are the information related to client, such as:
// 1. StickyTaskList
// 2. StickyScheduleToStartTimeout
// 3. ClientLibraryVersion
// 4. ClientFeatureVersion
// 5. ClientImpl
func (e *historyEngineImpl) ResetStickyTaskList(
	ctx context.Context,
	resetRequest *historyservice.ResetStickyTaskListRequest,
) (*historyservice.ResetStickyTaskListResponse, error) {

	namespaceID, err := validateNamespaceUUID(resetRequest.GetNamespaceId())
	if err != nil {
		return nil, err
	}

	err = e.updateWorkflowExecution(ctx, namespaceID, *resetRequest.Execution, false,
		func(context workflowExecutionContext, mutableState mutableState) error {
			if !mutableState.IsWorkflowExecutionRunning() {
				return ErrWorkflowCompleted
			}
			mutableState.ClearStickyness()
			return nil
		},
	)

	if err != nil {
		return nil, err
	}
	return &historyservice.ResetStickyTaskListResponse{}, nil
}

// DescribeWorkflowExecution returns information about the specified workflow execution.
func (e *historyEngineImpl) DescribeWorkflowExecution(
	ctx context.Context,
	request *historyservice.DescribeWorkflowExecutionRequest,
) (retResp *historyservice.DescribeWorkflowExecutionResponse, retError error) {

	namespaceID, err := validateNamespaceUUID(request.GetNamespaceId())
	if err != nil {
		return nil, err
	}

	execution := *request.Request.Execution

	context, release, err0 := e.historyCache.getOrCreateWorkflowExecution(ctx, namespaceID, execution)
	if err0 != nil {
		return nil, err0
	}
	defer func() { release(retError) }()

	mutableState, err1 := context.loadWorkflowExecution()
	if err1 != nil {
		return nil, err1
	}
	executionInfo := mutableState.GetExecutionInfo()
	result := &historyservice.DescribeWorkflowExecutionResponse{
		ExecutionConfiguration: &executionpb.WorkflowExecutionConfiguration{
			TaskList:                            &tasklistpb.TaskList{Name: executionInfo.TaskList},
			ExecutionStartToCloseTimeoutSeconds: executionInfo.WorkflowTimeout,
			TaskStartToCloseTimeoutSeconds:      executionInfo.DecisionStartToCloseTimeout,
		},
		WorkflowExecutionInfo: &executionpb.WorkflowExecutionInfo{
			Execution: &executionpb.WorkflowExecution{
				WorkflowId: executionInfo.WorkflowID,
				RunId:      executionInfo.RunID,
			},
			Type:             &commonpb.WorkflowType{Name: executionInfo.WorkflowTypeName},
			StartTime:        &types.Int64Value{Value: executionInfo.StartTimestamp.UnixNano()},
			HistoryLength:    mutableState.GetNextEventID() - common.FirstEventID,
			AutoResetPoints:  executionInfo.AutoResetPoints,
			Memo:             &commonpb.Memo{Fields: executionInfo.Memo},
			SearchAttributes: &commonpb.SearchAttributes{IndexedFields: executionInfo.SearchAttributes},
			Status:           executionInfo.Status,
		},
	}

	// TODO: we need to consider adding execution time to mutable state
	// For now execution time will be calculated based on start time and cron schedule/retry policy
	// each time DescribeWorkflowExecution is called.
	startEvent, err := mutableState.GetStartEvent()
	if err != nil {
		return nil, err
	}
	backoffDuration := time.Duration(startEvent.GetWorkflowExecutionStartedEventAttributes().GetFirstDecisionTaskBackoffSeconds()) * time.Second
	result.WorkflowExecutionInfo.ExecutionTime = result.WorkflowExecutionInfo.GetStartTime().GetValue() + backoffDuration.Nanoseconds()

	if executionInfo.ParentRunID != "" {
		result.WorkflowExecutionInfo.ParentExecution = &executionpb.WorkflowExecution{
			WorkflowId: executionInfo.ParentWorkflowID,
			RunId:      executionInfo.ParentRunID,
		}
		result.WorkflowExecutionInfo.ParentNamespaceId = executionInfo.ParentNamespaceID
	}
	if executionInfo.State == persistence.WorkflowStateCompleted {
		// for closed workflow
		result.WorkflowExecutionInfo.Status = executionInfo.Status
		completionEvent, err := mutableState.GetCompletionEvent()
		if err != nil {
			return nil, err
		}
		result.WorkflowExecutionInfo.CloseTime = &types.Int64Value{Value: completionEvent.GetTimestamp()}
	}

	if len(mutableState.GetPendingActivityInfos()) > 0 {
		for _, ai := range mutableState.GetPendingActivityInfos() {
			p := &executionpb.PendingActivityInfo{
				ActivityId: ai.ActivityID,
			}
			if ai.CancelRequested {
				p.State = executionpb.PendingActivityState_CancelRequested
			} else if ai.StartedID != common.EmptyEventID {
				p.State = executionpb.PendingActivityState_Started
			} else {
				p.State = executionpb.PendingActivityState_Scheduled
			}
			lastHeartbeatUnixNano := ai.LastHeartBeatUpdatedTime.UnixNano()
			if lastHeartbeatUnixNano > 0 {
				p.LastHeartbeatTimestamp = lastHeartbeatUnixNano
				p.HeartbeatDetails = ai.Details
			}
			// TODO: move to mutable state instead of loading it from event
			scheduledEvent, err := mutableState.GetActivityScheduledEvent(ai.ScheduleID)
			if err != nil {
				return nil, err
			}
			p.ActivityType = scheduledEvent.GetActivityTaskScheduledEventAttributes().ActivityType
			if p.State == executionpb.PendingActivityState_Scheduled {
				p.ScheduledTimestamp = ai.ScheduledTime.UnixNano()
			} else {
				p.LastStartedTimestamp = ai.StartedTime.UnixNano()
			}
			if ai.HasRetryPolicy {
				p.Attempt = ai.Attempt
				p.ExpirationTimestamp = ai.ExpirationTime.UnixNano()
				if ai.MaximumAttempts != 0 {
					p.MaximumAttempts = ai.MaximumAttempts
				}
				if ai.LastFailureReason != "" {
					p.LastFailureReason = ai.LastFailureReason
					p.LastFailureDetails = ai.LastFailureDetails
				}
				if ai.LastWorkerIdentity != "" {
					p.LastWorkerIdentity = ai.LastWorkerIdentity
				}
			}
			result.PendingActivities = append(result.PendingActivities, p)
		}
	}

	if len(mutableState.GetPendingChildExecutionInfos()) > 0 {
		for _, ch := range mutableState.GetPendingChildExecutionInfos() {
			p := &executionpb.PendingChildExecutionInfo{
				WorkflowId:        ch.StartedWorkflowID,
				RunId:             ch.StartedRunID,
				WorkflowTypName:   ch.WorkflowTypeName,
				InitiatedId:       ch.InitiatedID,
				ParentClosePolicy: commonpb.ParentClosePolicy(ch.ParentClosePolicy),
			}
			result.PendingChildren = append(result.PendingChildren, p)
		}
	}

	return result, nil
}

func (e *historyEngineImpl) RecordActivityTaskStarted(
	ctx context.Context,
	request *historyservice.RecordActivityTaskStartedRequest,
) (*historyservice.RecordActivityTaskStartedResponse, error) {

	namespaceEntry, err := e.getActiveNamespaceEntry(request.GetNamespaceId())
	if err != nil {
		return nil, err
	}

	namespaceInfo := namespaceEntry.GetInfo()

	namespaceID := primitives.UUIDString(namespaceInfo.Id)
	namespace := namespaceInfo.Name

	execution := executionpb.WorkflowExecution{
		WorkflowId: request.WorkflowExecution.WorkflowId,
		RunId:      request.WorkflowExecution.RunId,
	}

	response := &historyservice.RecordActivityTaskStartedResponse{}
	err = e.updateWorkflowExecution(ctx, namespaceID, execution, false,
		func(context workflowExecutionContext, mutableState mutableState) error {
			if !mutableState.IsWorkflowExecutionRunning() {
				return ErrWorkflowCompleted
			}

			scheduleID := request.GetScheduleId()
			requestID := request.GetRequestId()
			ai, isRunning := mutableState.GetActivityInfo(scheduleID)

			// First check to see if cache needs to be refreshed as we could potentially have stale workflow execution in
			// some extreme cassandra failure cases.
			if !isRunning && scheduleID >= mutableState.GetNextEventID() {
				e.metricsClient.IncCounter(metrics.HistoryRecordActivityTaskStartedScope, metrics.StaleMutableStateCounter)
				return ErrStaleState
			}

			// Check execution state to make sure task is in the list of outstanding tasks and it is not yet started.  If
			// task is not outstanding than it is most probably a duplicate and complete the task.
			if !isRunning {
				// Looks like ActivityTask already completed as a result of another call.
				// It is OK to drop the task at this point.
				e.logger.Debug("Potentially duplicate task.", tag.TaskID(request.GetTaskId()), tag.WorkflowScheduleID(scheduleID), tag.TaskType(persistence.TransferTaskTypeActivityTask))
				return ErrActivityTaskNotFound
			}

			scheduledEvent, err := mutableState.GetActivityScheduledEvent(scheduleID)
			if err != nil {
				return err
			}
			response.ScheduledEvent = scheduledEvent
			response.ScheduledTimestampOfThisAttempt = ai.ScheduledTime.UnixNano()

			if ai.StartedID != common.EmptyEventID {
				// If activity is started as part of the current request scope then return a positive response
				if ai.RequestID == requestID {
					response.StartedTimestamp = ai.StartedTime.UnixNano()
					response.Attempt = int64(ai.Attempt)
					return nil
				}

				// Looks like ActivityTask already started as a result of another call.
				// It is OK to drop the task at this point.
				e.logger.Debug("Potentially duplicate task.", tag.TaskID(request.GetTaskId()), tag.WorkflowScheduleID(scheduleID), tag.TaskType(persistence.TransferTaskTypeActivityTask))
				return serviceerror.NewEventAlreadyStarted("Activity task already started.")
			}

			if _, err := mutableState.AddActivityTaskStartedEvent(
				ai, scheduleID, requestID, request.PollRequest.GetIdentity(),
			); err != nil {
				return err
			}

			response.StartedTimestamp = ai.StartedTime.UnixNano()
			response.Attempt = int64(ai.Attempt)
			response.HeartbeatDetails = ai.Details

			response.WorkflowType = mutableState.GetWorkflowType()
			response.WorkflowNamespace = namespace

			return nil
		})

	if err != nil {
		return nil, err
	}

	return response, err
}

// ScheduleDecisionTask schedules a decision if no outstanding decision found
func (e *historyEngineImpl) ScheduleDecisionTask(
	ctx context.Context,
	req *historyservice.ScheduleDecisionTaskRequest,
) error {
	return e.decisionHandler.handleDecisionTaskScheduled(ctx, req)
}

// RecordDecisionTaskStarted starts a decision
func (e *historyEngineImpl) RecordDecisionTaskStarted(
	ctx context.Context,
	request *historyservice.RecordDecisionTaskStartedRequest,
) (*historyservice.RecordDecisionTaskStartedResponse, error) {
	return e.decisionHandler.handleDecisionTaskStarted(ctx, request)
}

// RespondDecisionTaskCompleted completes a decision task
func (e *historyEngineImpl) RespondDecisionTaskCompleted(
	ctx context.Context,
	req *historyservice.RespondDecisionTaskCompletedRequest,
) (*historyservice.RespondDecisionTaskCompletedResponse, error) {
	return e.decisionHandler.handleDecisionTaskCompleted(ctx, req)
}

// RespondDecisionTaskFailed fails a decision
func (e *historyEngineImpl) RespondDecisionTaskFailed(
	ctx context.Context,
	req *historyservice.RespondDecisionTaskFailedRequest,
) error {
	return e.decisionHandler.handleDecisionTaskFailed(ctx, req)
}

// RespondActivityTaskCompleted completes an activity task.
func (e *historyEngineImpl) RespondActivityTaskCompleted(
	ctx context.Context,
	req *historyservice.RespondActivityTaskCompletedRequest,
) error {

	namespaceEntry, err := e.getActiveNamespaceEntry(req.GetNamespaceId())
	if err != nil {
		return err
	}
	namespaceID := primitives.UUIDString(namespaceEntry.GetInfo().Id)
	namespace := namespaceEntry.GetInfo().Name

	request := req.CompleteRequest
	token, err0 := e.tokenSerializer.Deserialize(request.TaskToken)
	if err0 != nil {
		return ErrDeserializingToken
	}

	workflowExecution := executionpb.WorkflowExecution{
		WorkflowId: token.GetWorkflowId(),
		RunId:      primitives.UUIDString(token.GetRunId()),
	}

	var activityStartedTime time.Time
	var taskList string
	err = e.updateWorkflowExecution(ctx, namespaceID, workflowExecution, true,
		func(context workflowExecutionContext, mutableState mutableState) error {
			if !mutableState.IsWorkflowExecutionRunning() {
				return ErrWorkflowCompleted
			}

			scheduleID := token.GetScheduleId()
			if scheduleID == common.EmptyEventID { // client call CompleteActivityById, so get scheduleID by activityID
				scheduleID, err0 = getScheduleID(token.GetActivityId(), mutableState)
				if err0 != nil {
					return err0
				}
			}
			ai, isRunning := mutableState.GetActivityInfo(scheduleID)

			// First check to see if cache needs to be refreshed as we could potentially have stale workflow execution in
			// some extreme cassandra failure cases.
			if !isRunning && scheduleID >= mutableState.GetNextEventID() {
				e.metricsClient.IncCounter(metrics.HistoryRespondActivityTaskCompletedScope, metrics.StaleMutableStateCounter)
				return ErrStaleState
			}

			if !isRunning || ai.StartedID == common.EmptyEventID ||
				(token.GetScheduleId() != common.EmptyEventID && token.ScheduleAttempt != int64(ai.Attempt)) {
				return ErrActivityTaskNotFound
			}

			if _, err := mutableState.AddActivityTaskCompletedEvent(scheduleID, ai.StartedID, request); err != nil {
				// Unable to add ActivityTaskCompleted event to history
				return serviceerror.NewInternal("Unable to add ActivityTaskCompleted event to history.")
			}
			activityStartedTime = ai.StartedTime
			taskList = ai.TaskList
			return nil
		})
	if err == nil && !activityStartedTime.IsZero() {
		scope := e.metricsClient.Scope(metrics.HistoryRespondActivityTaskCompletedScope).
			Tagged(
				metrics.NamespaceTag(namespace),
				metrics.WorkflowTypeTag(token.WorkflowType),
				metrics.ActivityTypeTag(token.ActivityType),
				metrics.TaskListTag(taskList),
			)
		scope.RecordTimer(metrics.ActivityE2ELatency, time.Since(activityStartedTime))
	}
	return err
}

// RespondActivityTaskFailed completes an activity task failure.
func (e *historyEngineImpl) RespondActivityTaskFailed(
	ctx context.Context,
	req *historyservice.RespondActivityTaskFailedRequest,
) error {

	namespaceEntry, err := e.getActiveNamespaceEntry(req.GetNamespaceId())
	if err != nil {
		return err
	}
	namespaceID := primitives.UUIDString(namespaceEntry.GetInfo().Id)
	namespace := namespaceEntry.GetInfo().Name

	request := req.FailedRequest
	token, err0 := e.tokenSerializer.Deserialize(request.TaskToken)
	if err0 != nil {
		return ErrDeserializingToken
	}

	workflowExecution := executionpb.WorkflowExecution{
		WorkflowId: token.GetWorkflowId(),
		RunId:      primitives.UUIDString(token.GetRunId()),
	}

	var activityStartedTime time.Time
	var taskList string
	err = e.updateWorkflowExecutionWithAction(ctx, namespaceID, workflowExecution,
		func(context workflowExecutionContext, mutableState mutableState) (*updateWorkflowAction, error) {
			if !mutableState.IsWorkflowExecutionRunning() {
				return nil, ErrWorkflowCompleted
			}

			scheduleID := token.GetScheduleId()
			if scheduleID == common.EmptyEventID { // client call CompleteActivityById, so get scheduleID by activityID
				scheduleID, err0 = getScheduleID(token.GetActivityId(), mutableState)
				if err0 != nil {
					return nil, err0
				}
			}
			ai, isRunning := mutableState.GetActivityInfo(scheduleID)

			// First check to see if cache needs to be refreshed as we could potentially have stale workflow execution in
			// some extreme cassandra failure cases.
			if !isRunning && scheduleID >= mutableState.GetNextEventID() {
				e.metricsClient.IncCounter(metrics.HistoryRespondActivityTaskFailedScope, metrics.StaleMutableStateCounter)
				return nil, ErrStaleState
			}

			if !isRunning || ai.StartedID == common.EmptyEventID ||
				(token.GetScheduleId() != common.EmptyEventID && token.ScheduleAttempt != int64(ai.Attempt)) {
				return nil, ErrActivityTaskNotFound
			}

			postActions := &updateWorkflowAction{}
			ok, err := mutableState.RetryActivity(ai, req.FailedRequest.GetReason(), req.FailedRequest.GetDetails())
			if err != nil {
				return nil, err
			}
			if !ok {
				// no more retry, and we want to record the failure event
				if _, err := mutableState.AddActivityTaskFailedEvent(scheduleID, ai.StartedID, request); err != nil {
					// Unable to add ActivityTaskFailed event to history
					return nil, serviceerror.NewInternal("Unable to add ActivityTaskFailed event to history.")
				}
				postActions.createDecision = true
			}

			activityStartedTime = ai.StartedTime
			taskList = ai.TaskList
			return postActions, nil
		})
	if err == nil && !activityStartedTime.IsZero() {
		scope := e.metricsClient.Scope(metrics.HistoryRespondActivityTaskFailedScope).
			Tagged(
				metrics.NamespaceTag(namespace),
				metrics.WorkflowTypeTag(token.WorkflowType),
				metrics.ActivityTypeTag(token.ActivityType),
				metrics.TaskListTag(taskList),
			)
		scope.RecordTimer(metrics.ActivityE2ELatency, time.Since(activityStartedTime))
	}
	return err
}

// RespondActivityTaskCanceled completes an activity task failure.
func (e *historyEngineImpl) RespondActivityTaskCanceled(
	ctx context.Context,
	req *historyservice.RespondActivityTaskCanceledRequest,
) error {

	namespaceEntry, err := e.getActiveNamespaceEntry(req.GetNamespaceId())
	if err != nil {
		return err
	}
	namespaceID := primitives.UUIDString(namespaceEntry.GetInfo().Id)
	namespace := namespaceEntry.GetInfo().Name

	request := req.CancelRequest
	token, err0 := e.tokenSerializer.Deserialize(request.TaskToken)
	if err0 != nil {
		return ErrDeserializingToken
	}

	workflowExecution := executionpb.WorkflowExecution{
		WorkflowId: token.GetWorkflowId(),
		RunId:      primitives.UUIDString(token.GetRunId()),
	}

	var activityStartedTime time.Time
	var taskList string
	err = e.updateWorkflowExecution(ctx, namespaceID, workflowExecution, true,
		func(context workflowExecutionContext, mutableState mutableState) error {
			if !mutableState.IsWorkflowExecutionRunning() {
				return ErrWorkflowCompleted
			}

			scheduleID := token.GetScheduleId()
			if scheduleID == common.EmptyEventID { // client call CompleteActivityById, so get scheduleID by activityID
				scheduleID, err0 = getScheduleID(token.GetActivityId(), mutableState)
				if err0 != nil {
					return err0
				}
			}
			ai, isRunning := mutableState.GetActivityInfo(scheduleID)

			// First check to see if cache needs to be refreshed as we could potentially have stale workflow execution in
			// some extreme cassandra failure cases.
			if !isRunning && scheduleID >= mutableState.GetNextEventID() {
				e.metricsClient.IncCounter(metrics.HistoryRespondActivityTaskCanceledScope, metrics.StaleMutableStateCounter)
				return ErrStaleState
			}

			if !isRunning || ai.StartedID == common.EmptyEventID ||
				(token.GetScheduleId() != common.EmptyEventID && token.ScheduleAttempt != int64(ai.Attempt)) {
				return ErrActivityTaskNotFound
			}

			if _, err := mutableState.AddActivityTaskCanceledEvent(
				scheduleID,
				ai.StartedID,
				ai.CancelRequestID,
				request.Details,
				request.Identity); err != nil {
				// Unable to add ActivityTaskCanceled event to history
				return serviceerror.NewInternal("Unable to add ActivityTaskCanceled event to history.")
			}

			activityStartedTime = ai.StartedTime
			taskList = ai.TaskList
			return nil
		})
	if err == nil && !activityStartedTime.IsZero() {
		scope := e.metricsClient.Scope(metrics.HistoryClientRespondActivityTaskCanceledScope).
			Tagged(
				metrics.NamespaceTag(namespace),
				metrics.WorkflowTypeTag(token.WorkflowType),
				metrics.ActivityTypeTag(token.ActivityType),
				metrics.TaskListTag(taskList),
			)
		scope.RecordTimer(metrics.ActivityE2ELatency, time.Since(activityStartedTime))
	}
	return err
}

// RecordActivityTaskHeartbeat records an hearbeat for a task.
// This method can be used for two purposes.
// - For reporting liveness of the activity.
// - For reporting progress of the activity, this can be done even if the liveness is not configured.
func (e *historyEngineImpl) RecordActivityTaskHeartbeat(
	ctx context.Context,
	req *historyservice.RecordActivityTaskHeartbeatRequest,
) (*historyservice.RecordActivityTaskHeartbeatResponse, error) {

	namespaceEntry, err := e.getActiveNamespaceEntry(req.GetNamespaceId())
	if err != nil {
		return nil, err
	}
	namespaceID := primitives.UUIDString(namespaceEntry.GetInfo().Id)

	request := req.HeartbeatRequest
	token, err0 := e.tokenSerializer.Deserialize(request.TaskToken)
	if err0 != nil {
		return nil, ErrDeserializingToken
	}

	workflowExecution := executionpb.WorkflowExecution{
		WorkflowId: token.GetWorkflowId(),
		RunId:      primitives.UUIDString(token.GetRunId()),
	}

	var cancelRequested bool
	err = e.updateWorkflowExecution(ctx, namespaceID, workflowExecution, false,
		func(context workflowExecutionContext, mutableState mutableState) error {
			if !mutableState.IsWorkflowExecutionRunning() {
				e.logger.Debug("Heartbeat failed")
				return ErrWorkflowCompleted
			}

			scheduleID := token.GetScheduleId()
			if scheduleID == common.EmptyEventID { // client call RecordActivityHeartbeatByID, so get scheduleID by activityID
				scheduleID, err0 = getScheduleID(token.GetActivityId(), mutableState)
				if err0 != nil {
					return err0
				}
			}
			ai, isRunning := mutableState.GetActivityInfo(scheduleID)

			// First check to see if cache needs to be refreshed as we could potentially have stale workflow execution in
			// some extreme cassandra failure cases.
			if !isRunning && scheduleID >= mutableState.GetNextEventID() {
				e.metricsClient.IncCounter(metrics.HistoryRecordActivityTaskHeartbeatScope, metrics.StaleMutableStateCounter)
				return ErrStaleState
			}

			if !isRunning || ai.StartedID == common.EmptyEventID ||
				(token.GetScheduleId() != common.EmptyEventID && token.ScheduleAttempt != int64(ai.Attempt)) {
				return ErrActivityTaskNotFound
			}

			cancelRequested = ai.CancelRequested

			e.logger.Debug("Activity HeartBeat: scheduleEventID: %v, ActivityInfo: %+v, CancelRequested: %v",
				tag.WorkflowScheduleID(scheduleID), tag.ActivityInfo(ai), tag.Bool(cancelRequested))

			// Save progress and last HB reported time.
			mutableState.UpdateActivityProgress(ai, request)

			return nil
		})

	if err != nil {
		return &historyservice.RecordActivityTaskHeartbeatResponse{}, err
	}

	return &historyservice.RecordActivityTaskHeartbeatResponse{CancelRequested: cancelRequested}, nil
}

// RequestCancelWorkflowExecution records request cancellation event for workflow execution
func (e *historyEngineImpl) RequestCancelWorkflowExecution(
	ctx context.Context,
	req *historyservice.RequestCancelWorkflowExecutionRequest,
) error {

	namespaceEntry, err := e.getActiveNamespaceEntry(req.GetNamespaceId())
	if err != nil {
		return err
	}
	namespaceID := primitives.UUIDString(namespaceEntry.GetInfo().Id)

	request := req.CancelRequest
	parentExecution := req.ExternalWorkflowExecution
	childWorkflowOnly := req.GetChildWorkflowOnly()
	execution := executionpb.WorkflowExecution{
		WorkflowId: request.WorkflowExecution.WorkflowId,
		RunId:      request.WorkflowExecution.RunId,
	}

	return e.updateWorkflow(ctx, namespaceID, execution,
		func(context workflowExecutionContext, mutableState mutableState) (*updateWorkflowAction, error) {
			if !mutableState.IsWorkflowExecutionRunning() {
				return nil, ErrWorkflowCompleted
			}

			executionInfo := mutableState.GetExecutionInfo()
			if childWorkflowOnly {
				parentWorkflowID := executionInfo.ParentWorkflowID
				parentRunID := executionInfo.ParentRunID
				if parentExecution.GetWorkflowId() != parentWorkflowID ||
					parentExecution.GetRunId() != parentRunID {
					return nil, ErrWorkflowParent
				}
			}

			isCancelRequested, cancelRequestID := mutableState.IsCancelRequested()
			if isCancelRequested {
				cancelRequest := req.CancelRequest
				if cancelRequest.GetRequestId() != "" {
					requestID := cancelRequest.GetRequestId()
					if requestID != "" && cancelRequestID == requestID {
						return updateWorkflowWithNewDecision, nil
					}
				}
				// if we consider workflow cancellation idempotent, then this error is redundant
				// this error maybe useful if this API is invoked by external, not decision from transfer queue
				return nil, ErrCancellationAlreadyRequested
			}

			if _, err := mutableState.AddWorkflowExecutionCancelRequestedEvent("", req); err != nil {
				return nil, serviceerror.NewInternal("Unable to cancel workflow execution.")
			}

			return updateWorkflowWithNewDecision, nil
		})
}

func (e *historyEngineImpl) SignalWorkflowExecution(
	ctx context.Context,
	signalRequest *historyservice.SignalWorkflowExecutionRequest,
) error {

	namespaceEntry, err := e.getActiveNamespaceEntry(signalRequest.GetNamespaceId())
	if err != nil {
		return err
	}
	namespaceID := primitives.UUIDString(namespaceEntry.GetInfo().Id)

	request := signalRequest.SignalRequest
	parentExecution := signalRequest.ExternalWorkflowExecution
	childWorkflowOnly := signalRequest.GetChildWorkflowOnly()
	execution := executionpb.WorkflowExecution{
		WorkflowId: request.WorkflowExecution.WorkflowId,
		RunId:      request.WorkflowExecution.RunId,
	}

	return e.updateWorkflow(
		ctx,
		namespaceID,
		execution,
		func(context workflowExecutionContext, mutableState mutableState) (*updateWorkflowAction, error) {
			executionInfo := mutableState.GetExecutionInfo()
			createDecisionTask := true
			// Do not create decision task when the workflow is cron and the cron has not been started yet
			if mutableState.GetExecutionInfo().CronSchedule != "" && !mutableState.HasProcessedOrPendingDecision() {
				createDecisionTask = false
			}
			postActions := &updateWorkflowAction{
				createDecision: createDecisionTask,
			}

			if !mutableState.IsWorkflowExecutionRunning() {
				return nil, ErrWorkflowCompleted
			}

			maxAllowedSignals := e.config.MaximumSignalsPerExecution(namespaceEntry.GetInfo().Name)
			if maxAllowedSignals > 0 && int(executionInfo.SignalCount) >= maxAllowedSignals {
				e.logger.Info("Execution limit reached for maximum signals", tag.WorkflowSignalCount(executionInfo.SignalCount),
					tag.WorkflowID(execution.GetWorkflowId()),
					tag.WorkflowRunID(execution.GetRunId()),
					tag.WorkflowNamespaceID(namespaceID))
				return nil, ErrSignalsLimitExceeded
			}

			if childWorkflowOnly {
				parentWorkflowID := executionInfo.ParentWorkflowID
				parentRunID := executionInfo.ParentRunID
				if parentExecution.GetWorkflowId() != parentWorkflowID ||
					parentExecution.GetRunId() != parentRunID {
					return nil, ErrWorkflowParent
				}
			}

			// deduplicate by request id for signal decision
			if requestID := request.GetRequestId(); requestID != "" {
				if mutableState.IsSignalRequested(requestID) {
					return postActions, nil
				}
				mutableState.AddSignalRequested(requestID)
			}

			if _, err := mutableState.AddWorkflowExecutionSignaled(
				request.GetSignalName(),
				request.GetInput(),
				request.GetIdentity()); err != nil {
				return nil, serviceerror.NewInternal("Unable to signal workflow execution.")
			}

			return postActions, nil
		})
}

func (e *historyEngineImpl) SignalWithStartWorkflowExecution(
	ctx context.Context,
	signalWithStartRequest *historyservice.SignalWithStartWorkflowExecutionRequest,
) (retResp *historyservice.SignalWithStartWorkflowExecutionResponse, retError error) {

	namespaceEntry, err := e.getActiveNamespaceEntry(signalWithStartRequest.GetNamespaceId())
	if err != nil {
		return nil, err
	}
	namespaceID := primitives.UUIDString(namespaceEntry.GetInfo().Id)

	sRequest := signalWithStartRequest.SignalWithStartRequest
	execution := executionpb.WorkflowExecution{
		WorkflowId: sRequest.WorkflowId,
	}

	var prevMutableState mutableState
	attempt := 0

	context, release, err0 := e.historyCache.getOrCreateWorkflowExecution(ctx, namespaceID, execution)

	if err0 == nil {
		defer func() { release(retError) }()
	Just_Signal_Loop:
		for ; attempt < conditionalRetryCount; attempt++ {
			// workflow not exist, will create workflow then signal
			mutableState, err1 := context.loadWorkflowExecution()
			if err1 != nil {
				if _, ok := err1.(*serviceerror.NotFound); ok {
					break
				}
				return nil, err1
			}
			// workflow exist but not running, will restart workflow then signal
			if !mutableState.IsWorkflowExecutionRunning() {
				prevMutableState = mutableState
				break
			}

			executionInfo := mutableState.GetExecutionInfo()
			maxAllowedSignals := e.config.MaximumSignalsPerExecution(namespaceEntry.GetInfo().Name)
			if maxAllowedSignals > 0 && int(executionInfo.SignalCount) >= maxAllowedSignals {
				e.logger.Info("Execution limit reached for maximum signals", tag.WorkflowSignalCount(executionInfo.SignalCount),
					tag.WorkflowID(execution.GetWorkflowId()),
					tag.WorkflowRunID(execution.GetRunId()),
					tag.WorkflowNamespaceID(namespaceID))
				return nil, ErrSignalsLimitExceeded
			}

			if _, err := mutableState.AddWorkflowExecutionSignaled(
				sRequest.GetSignalName(),
				sRequest.GetSignalInput(),
				sRequest.GetIdentity()); err != nil {
				return nil, serviceerror.NewInternal("Unable to signal workflow execution.")
			}

			// Create a transfer task to schedule a decision task
			if !mutableState.HasPendingDecision() {
				_, err := mutableState.AddDecisionTaskScheduledEvent(false)
				if err != nil {
					return nil, serviceerror.NewInternal("Failed to add decision scheduled event.")
				}
			}

			// We apply the update to execution using optimistic concurrency.  If it fails due to a conflict then reload
			// the history and try the operation again.
			if err := context.updateWorkflowExecutionAsActive(e.shard.GetTimeSource().Now()); err != nil {
				if err == ErrConflict {
					continue Just_Signal_Loop
				}
				return nil, err
			}
			return &historyservice.SignalWithStartWorkflowExecutionResponse{RunId: context.getExecution().RunId}, nil
		} // end for Just_Signal_Loop
		if attempt == conditionalRetryCount {
			return nil, ErrMaxAttemptsExceeded
		}
	} else {
		if _, ok := err0.(*serviceerror.NotFound); !ok {
			return nil, err0
		}
		// workflow not exist, will create workflow then signal
	}

	// Start workflow and signal
	startRequest := getStartRequest(namespaceID, sRequest)
	request := startRequest.StartRequest
	err = validateStartWorkflowExecutionRequest(request, e.config.MaxIDLengthLimit())
	if err != nil {
		return nil, err
	}
	e.overrideStartWorkflowExecutionRequest(namespaceEntry, request, metrics.HistorySignalWorkflowExecutionScope)

	workflowID := request.GetWorkflowId()
	// grab the current context as a lock, nothing more
	_, currentRelease, err := e.historyCache.getOrCreateCurrentWorkflowExecution(
		ctx,
		namespaceID,
		workflowID,
	)
	if err != nil {
		return nil, err
	}
	defer func() { currentRelease(retError) }()

	execution = executionpb.WorkflowExecution{
		WorkflowId: workflowID,
		RunId:      uuid.New(),
	}

	clusterMetadata := e.shard.GetService().GetClusterMetadata()
	mutableState, err := e.createMutableState(clusterMetadata, namespaceEntry, execution.GetRunId())
	if err != nil {
		return nil, err
	}

	if prevMutableState != nil {
		prevLastWriteVersion, err := prevMutableState.GetLastWriteVersion()
		if err != nil {
			return nil, err
		}
		if prevLastWriteVersion > mutableState.GetCurrentVersion() {
			return nil, serviceerror.NewNamespaceNotActive(
				namespaceEntry.GetInfo().Name,
				clusterMetadata.GetCurrentClusterName(),
				clusterMetadata.ClusterNameForFailoverVersion(prevLastWriteVersion),
			)
		}

		err = e.applyWorkflowIDReusePolicyForSigWithStart(prevMutableState.GetExecutionInfo(), namespaceID, execution, request.WorkflowIdReusePolicy)
		if err != nil {
			return nil, err
		}
	}

	// Add WF start event
	startEvent, err := mutableState.AddWorkflowExecutionStartedEvent(
		execution,
		startRequest,
	)
	if err != nil {
		return nil, serviceerror.NewInternal("Failed to add workflow execution started event.")
	}

	// Add signal event
	if _, err := mutableState.AddWorkflowExecutionSignaled(
		sRequest.GetSignalName(),
		sRequest.GetSignalInput(),
		sRequest.GetIdentity()); err != nil {
		return nil, serviceerror.NewInternal("Failed to add workflow execution signaled event.")
	}

	if err = e.generateFirstDecisionTask(
		mutableState,
		startRequest.ParentExecutionInfo,
		startEvent,
	); err != nil {
		return nil, err
	}

	context = newWorkflowExecutionContext(namespaceID, execution, e.shard, e.executionManager, e.logger)

	now := e.timeSource.Now()
	newWorkflow, newWorkflowEventsSeq, err := mutableState.CloseTransactionAsSnapshot(
		now,
		transactionPolicyActive,
	)
	if err != nil {
		return nil, err
	}
	historySize, err := context.persistFirstWorkflowEvents(newWorkflowEventsSeq[0])
	if err != nil {
		return nil, err
	}

	createMode := persistence.CreateWorkflowModeBrandNew
	prevRunID := ""
	prevLastWriteVersion := int64(0)
	if prevMutableState != nil {
		createMode = persistence.CreateWorkflowModeWorkflowIDReuse
		prevRunID = prevMutableState.GetExecutionInfo().RunID
		prevLastWriteVersion, err = prevMutableState.GetLastWriteVersion()
		if err != nil {
			return nil, err
		}
	}
	err = context.createWorkflowExecution(
		newWorkflow, historySize, now,
		createMode, prevRunID, prevLastWriteVersion,
	)

	if t, ok := err.(*persistence.WorkflowExecutionAlreadyStartedError); ok {
		if t.StartRequestID == request.GetRequestId() {
			return &historyservice.SignalWithStartWorkflowExecutionResponse{
				RunId: t.RunID,
			}, nil
			// delete history is expected here because duplicate start request will create history with different rid
		}
		return nil, err
	}

	if err != nil {
		return nil, err
	}
	return &historyservice.SignalWithStartWorkflowExecutionResponse{
		RunId: execution.RunId,
	}, nil
}

// RemoveSignalMutableState remove the signal request id in signal_requested for deduplicate
func (e *historyEngineImpl) RemoveSignalMutableState(
	ctx context.Context,
	request *historyservice.RemoveSignalMutableStateRequest,
) error {

	namespaceEntry, err := e.getActiveNamespaceEntry(request.GetNamespaceId())
	if err != nil {
		return err
	}
	namespaceID := primitives.UUIDString(namespaceEntry.GetInfo().Id)

	execution := executionpb.WorkflowExecution{
		WorkflowId: request.WorkflowExecution.WorkflowId,
		RunId:      request.WorkflowExecution.RunId,
	}

	return e.updateWorkflowExecution(ctx, namespaceID, execution, false,
		func(context workflowExecutionContext, mutableState mutableState) error {
			if !mutableState.IsWorkflowExecutionRunning() {
				return ErrWorkflowCompleted
			}

			mutableState.DeleteSignalRequested(request.GetRequestId())

			return nil
		})
}

func (e *historyEngineImpl) TerminateWorkflowExecution(
	ctx context.Context,
	terminateRequest *historyservice.TerminateWorkflowExecutionRequest,
) error {

	namespaceEntry, err := e.getActiveNamespaceEntry(terminateRequest.GetNamespaceId())
	if err != nil {
		return err
	}
	namespaceID := primitives.UUIDString(namespaceEntry.GetInfo().Id)

	request := terminateRequest.TerminateRequest
	execution := executionpb.WorkflowExecution{
		WorkflowId: request.WorkflowExecution.WorkflowId,
		RunId:      request.WorkflowExecution.RunId,
	}

	return e.updateWorkflow(
		ctx,
		namespaceID,
		execution,
		func(context workflowExecutionContext, mutableState mutableState) (*updateWorkflowAction, error) {
			if !mutableState.IsWorkflowExecutionRunning() {
				return nil, ErrWorkflowCompleted
			}

			eventBatchFirstEventID := mutableState.GetNextEventID()
			return updateWorkflowWithoutDecision, terminateWorkflow(
				mutableState,
				eventBatchFirstEventID,
				request.GetReason(),
				request.GetDetails(),
				request.GetIdentity(),
			)
		})
}

// RecordChildExecutionCompleted records the completion of child execution into parent execution history
func (e *historyEngineImpl) RecordChildExecutionCompleted(
	ctx context.Context,
	completionRequest *historyservice.RecordChildExecutionCompletedRequest,
) error {

	namespaceEntry, err := e.getActiveNamespaceEntry(completionRequest.GetNamespaceId())
	if err != nil {
		return err
	}
	namespaceID := primitives.UUIDString(namespaceEntry.GetInfo().Id)

	execution := executionpb.WorkflowExecution{
		WorkflowId: completionRequest.WorkflowExecution.WorkflowId,
		RunId:      completionRequest.WorkflowExecution.RunId,
	}

	return e.updateWorkflowExecution(ctx, namespaceID, execution, true,
		func(context workflowExecutionContext, mutableState mutableState) error {
			if !mutableState.IsWorkflowExecutionRunning() {
				return ErrWorkflowCompleted
			}

			initiatedID := completionRequest.InitiatedId
			completedExecution := completionRequest.CompletedExecution
			completionEvent := completionRequest.CompletionEvent

			// Check mutable state to make sure child execution is in pending child executions
			ci, isRunning := mutableState.GetChildExecutionInfo(initiatedID)
			if !isRunning || ci.StartedID == common.EmptyEventID {
				return serviceerror.NewNotFound("Pending child execution not found.")
			}

			switch completionEvent.GetEventType() {
			case eventpb.EventType_WorkflowExecutionCompleted:
				attributes := completionEvent.GetWorkflowExecutionCompletedEventAttributes()
				_, err = mutableState.AddChildWorkflowExecutionCompletedEvent(initiatedID, completedExecution, attributes)
			case eventpb.EventType_WorkflowExecutionFailed:
				attributes := completionEvent.GetWorkflowExecutionFailedEventAttributes()
				_, err = mutableState.AddChildWorkflowExecutionFailedEvent(initiatedID, completedExecution, attributes)
			case eventpb.EventType_WorkflowExecutionCanceled:
				attributes := completionEvent.GetWorkflowExecutionCanceledEventAttributes()
				_, err = mutableState.AddChildWorkflowExecutionCanceledEvent(initiatedID, completedExecution, attributes)
			case eventpb.EventType_WorkflowExecutionTerminated:
				attributes := completionEvent.GetWorkflowExecutionTerminatedEventAttributes()
				_, err = mutableState.AddChildWorkflowExecutionTerminatedEvent(initiatedID, completedExecution, attributes)
			case eventpb.EventType_WorkflowExecutionTimedOut:
				attributes := completionEvent.GetWorkflowExecutionTimedOutEventAttributes()
				_, err = mutableState.AddChildWorkflowExecutionTimedOutEvent(initiatedID, completedExecution, attributes)
			}

			return err
		})
}

func (e *historyEngineImpl) ReplicateEvents(
	ctx context.Context,
	replicateRequest *historyservice.ReplicateEventsRequest,
) error {

	return e.replicator.ApplyEvents(ctx, replicateRequest)
}

func (e *historyEngineImpl) ReplicateRawEvents(
	ctx context.Context,
	replicateRequest *historyservice.ReplicateRawEventsRequest,
) error {

	return e.replicator.ApplyRawEvents(ctx, replicateRequest)
}

func (e *historyEngineImpl) ReplicateEventsV2(
	ctx context.Context,
	replicateRequest *historyservice.ReplicateEventsV2Request,
) error {

	return e.nDCReplicator.ApplyEvents(ctx, replicateRequest)
}

func (e *historyEngineImpl) SyncShardStatus(
	ctx context.Context,
	request *historyservice.SyncShardStatusRequest,
) error {

	clusterName := request.GetSourceCluster()
	now := time.Unix(0, request.GetTimestamp())

	// here there are 3 main things
	// 1. update the view of remote cluster's shard time
	// 2. notify the timer gate in the timer queue standby processor
	// 3, notify the transfer (essentially a no op, just put it here so it looks symmetric)
	e.shard.SetCurrentTime(clusterName, now)
	e.txProcessor.NotifyNewTask(clusterName, []persistence.Task{})
	e.timerProcessor.NotifyNewTimers(clusterName, []persistence.Task{})
	return nil
}

func (e *historyEngineImpl) SyncActivity(
	ctx context.Context,
	request *historyservice.SyncActivityRequest,
) (retError error) {

	return e.nDCActivityReplicator.SyncActivity(ctx, request)
}

func (e *historyEngineImpl) ResetWorkflowExecution(
	ctx context.Context,
	resetRequest *historyservice.ResetWorkflowExecutionRequest,
) (response *historyservice.ResetWorkflowExecutionResponse, retError error) {

	request := resetRequest.ResetRequest
	namespaceID := resetRequest.GetNamespaceId()
	workflowID := request.WorkflowExecution.GetWorkflowId()
	baseRunID := request.WorkflowExecution.GetRunId()

	baseContext, baseReleaseFn, err := e.historyCache.getOrCreateWorkflowExecution(
		ctx,
		namespaceID,
		executionpb.WorkflowExecution{
			WorkflowId: workflowID,
			RunId:      baseRunID,
		},
	)
	if err != nil {
		return nil, err
	}
	defer func() { baseReleaseFn(retError) }()

	baseMutableState, err := baseContext.loadWorkflowExecution()
	if err != nil {
		return nil, err
	}
	if request.GetDecisionFinishEventId() <= common.FirstEventID ||
		request.GetDecisionFinishEventId() >= baseMutableState.GetNextEventID() {
		return nil, serviceerror.NewInvalidArgument("Decision finish ID must be > 1 && <= workflow next event ID.")
	}

	// also load the current run of the workflow, it can be different from the base runID
	resp, err := e.executionManager.GetCurrentExecution(&persistence.GetCurrentExecutionRequest{
		NamespaceID: namespaceID,
		WorkflowID:  request.WorkflowExecution.GetWorkflowId(),
	})
	if err != nil {
		return nil, err
	}

	currentRunID := resp.RunID
	var currentContext workflowExecutionContext
	var currentMutableState mutableState
	var currentReleaseFn releaseWorkflowExecutionFunc
	if currentRunID == baseRunID {
		currentContext = baseContext
		currentMutableState = baseMutableState
	} else {
		currentContext, currentReleaseFn, err = e.historyCache.getOrCreateWorkflowExecution(
			ctx,
			namespaceID,
			executionpb.WorkflowExecution{
				WorkflowId: workflowID,
				RunId:      currentRunID,
			},
		)
		if err != nil {
			return nil, err
		}
		defer func() { currentReleaseFn(retError) }()

		currentMutableState, err = currentContext.loadWorkflowExecution()
		if err != nil {
			return nil, err
		}
	}

	// dedup by requestID
	if currentMutableState.GetExecutionInfo().CreateRequestID == request.GetRequestId() {
		e.logger.Info("Duplicated reset request",
			tag.WorkflowID(workflowID),
			tag.WorkflowRunID(currentRunID),
			tag.WorkflowNamespaceID(namespaceID))
		return &historyservice.ResetWorkflowExecutionResponse{
			RunId: currentRunID,
		}, nil
	}

	// TODO when NDC is rolled out, remove this block
	if baseMutableState.GetVersionHistories() == nil {
		return e.resetor.ResetWorkflowExecution(
			ctx,
			request,
			baseContext,
			baseMutableState,
			currentContext,
			currentMutableState,
		)
	}

	resetRunID := uuid.New()
	baseRebuildLastEventID := request.GetDecisionFinishEventId() - 1
	baseVersionHistories := baseMutableState.GetVersionHistories()
	baseCurrentVersionHistory, err := baseVersionHistories.GetCurrentVersionHistory()
	if err != nil {
		return nil, err
	}
	baseRebuildLastEventVersion, err := baseCurrentVersionHistory.GetEventVersion(baseRebuildLastEventID)
	if err != nil {
		return nil, err
	}
	baseCurrentBranchToken := baseCurrentVersionHistory.GetBranchToken()
	baseNextEventID := baseMutableState.GetNextEventID()

	if err := e.workflowResetter.resetWorkflow(
		ctx,
		namespaceID,
		workflowID,
		baseRunID,
		baseCurrentBranchToken,
		baseRebuildLastEventID,
		baseRebuildLastEventVersion,
		baseNextEventID,
		resetRunID,
		request.GetRequestId(),
		newNDCWorkflow(
			ctx,
			e.shard.GetNamespaceCache(),
			e.shard.GetClusterMetadata(),
			currentContext,
			currentMutableState,
			currentReleaseFn,
		),
		request.GetReason(),
		nil,
	); err != nil {
		return nil, err
	}
	return &historyservice.ResetWorkflowExecutionResponse{
		RunId: resetRunID,
	}, nil
}

func (e *historyEngineImpl) updateWorkflow(
	ctx context.Context,
	namespaceID string,
	execution executionpb.WorkflowExecution,
	action updateWorkflowActionFunc,
) (retError error) {

	workflowContext, err := e.loadWorkflow(ctx, namespaceID, execution.GetWorkflowId(), execution.GetRunId())
	if err != nil {
		return err
	}
	defer func() { workflowContext.getReleaseFn()(retError) }()

	return e.updateWorkflowHelper(workflowContext, action)
}

func (e *historyEngineImpl) updateWorkflowExecutionWithAction(
	ctx context.Context,
	namespaceID string,
	execution executionpb.WorkflowExecution,
	action updateWorkflowActionFunc,
) (retError error) {

	workflowContext, err := e.loadWorkflowOnce(ctx, namespaceID, execution.GetWorkflowId(), execution.GetRunId())
	if err != nil {
		return err
	}
	defer func() { workflowContext.getReleaseFn()(retError) }()

	return e.updateWorkflowHelper(workflowContext, action)
}

func (e *historyEngineImpl) updateWorkflowHelper(
	workflowContext workflowContext,
	action updateWorkflowActionFunc,
) (retError error) {

UpdateHistoryLoop:
	for attempt := 0; attempt < conditionalRetryCount; attempt++ {
		weContext := workflowContext.getContext()
		mutableState := workflowContext.getMutableState()

		// conduct caller action
		postActions, err := action(weContext, mutableState)
		if err != nil {
			if err == ErrStaleState {
				// Handler detected that cached workflow mutable could potentially be stale
				// Reload workflow execution history
				workflowContext.getContext().clear()
				if attempt != conditionalRetryCount-1 {
					_, err = workflowContext.reloadMutableState()
					if err != nil {
						return err
					}
				}
				continue UpdateHistoryLoop
			}

			// Returned error back to the caller
			return err
		}
		if postActions.noop {
			return nil
		}

		if postActions.createDecision {
			// Create a transfer task to schedule a decision task
			if !mutableState.HasPendingDecision() {
				_, err := mutableState.AddDecisionTaskScheduledEvent(false)
				if err != nil {
					return serviceerror.NewInternal("Failed to add decision scheduled event.")
				}
			}
		}

		err = workflowContext.getContext().updateWorkflowExecutionAsActive(e.shard.GetTimeSource().Now())
		if err == ErrConflict {
			if attempt != conditionalRetryCount-1 {
				_, err = workflowContext.reloadMutableState()
				if err != nil {
					return err
				}
			}
			continue UpdateHistoryLoop
		}
		return err
	}
	return ErrMaxAttemptsExceeded
}

// TODO: remove and use updateWorkflowExecutionWithAction
func (e *historyEngineImpl) updateWorkflowExecution(
	ctx context.Context,
	namespaceID string,
	execution executionpb.WorkflowExecution,
	createDecisionTask bool,
	action func(context workflowExecutionContext, mutableState mutableState) error,
) error {

	return e.updateWorkflowExecutionWithAction(
		ctx,
		namespaceID,
		execution,
		getUpdateWorkflowActionFunc(createDecisionTask, action),
	)
}

func getUpdateWorkflowActionFunc(
	createDecisionTask bool,
	action func(context workflowExecutionContext, mutableState mutableState) error,
) updateWorkflowActionFunc {

	return func(context workflowExecutionContext, mutableState mutableState) (*updateWorkflowAction, error) {
		err := action(context, mutableState)
		if err != nil {
			return nil, err
		}
		postActions := &updateWorkflowAction{
			createDecision: createDecisionTask,
		}
		return postActions, nil
	}
}

func (e *historyEngineImpl) failDecision(
	context workflowExecutionContext,
	scheduleID int64,
	startedID int64,
	cause eventpb.DecisionTaskFailedCause,
	details []byte,
	request *workflowservice.RespondDecisionTaskCompletedRequest,
) (mutableState, error) {

	// Clear any updates we have accumulated so far
	context.clear()

	// Reload workflow execution so we can apply the decision task failure event
	mutableState, err := context.loadWorkflowExecution()
	if err != nil {
		return nil, err
	}

	if _, err = mutableState.AddDecisionTaskFailedEvent(
		scheduleID, startedID, cause, details, request.GetIdentity(), "", request.GetBinaryChecksum(), "", "", 0,
	); err != nil {
		return nil, err
	}

	// Return new builder back to the caller for further updates
	return mutableState, nil
}

func (e *historyEngineImpl) NotifyNewHistoryEvent(
	event *historyEventNotification,
) {

	e.historyEventNotifier.NotifyNewHistoryEvent(event)
}

func (e *historyEngineImpl) NotifyNewTransferTasks(
	tasks []persistence.Task,
) {

	if len(tasks) > 0 {
		task := tasks[0]
		clusterName := e.clusterMetadata.ClusterNameForFailoverVersion(task.GetVersion())
		e.txProcessor.NotifyNewTask(clusterName, tasks)
	}
}

func (e *historyEngineImpl) NotifyNewReplicationTasks(
	tasks []persistence.Task,
) {

	if len(tasks) > 0 {
		e.replicatorProcessor.notifyNewTask()
	}
}

func (e *historyEngineImpl) NotifyNewTimerTasks(
	tasks []persistence.Task,
) {

	if len(tasks) > 0 {
		task := tasks[0]
		clusterName := e.clusterMetadata.ClusterNameForFailoverVersion(task.GetVersion())
		e.timerProcessor.NotifyNewTimers(clusterName, tasks)
	}
}

func validateStartWorkflowExecutionRequest(
	request *workflowservice.StartWorkflowExecutionRequest,
	maxIDLengthLimit int,
) error {

	if len(request.GetRequestId()) == 0 {
		return serviceerror.NewInvalidArgument("Missing request ID.")
	}
	if request.GetExecutionStartToCloseTimeoutSeconds() < 0 {
		return serviceerror.NewInvalidArgument("Invalid ExecutionStartToCloseTimeoutSeconds.")
	}
	if request.GetTaskStartToCloseTimeoutSeconds() < 0 {
		return serviceerror.NewInvalidArgument("Invalid TaskStartToCloseTimeoutSeconds.")
	}
	if request.TaskList == nil || request.TaskList.GetName() == "" {
		return serviceerror.NewInvalidArgument("Missing Tasklist.")
	}
	if request.WorkflowType == nil || request.WorkflowType.GetName() == "" {
		return serviceerror.NewInvalidArgument("Missing WorkflowType.")
	}
	if len(request.GetNamespace()) > maxIDLengthLimit {
		return serviceerror.NewInvalidArgument("Namespace exceeds length limit.")
	}
	if len(request.GetWorkflowId()) > maxIDLengthLimit {
		return serviceerror.NewInvalidArgument("WorkflowId exceeds length limit.")
	}
	if len(request.TaskList.GetName()) > maxIDLengthLimit {
		return serviceerror.NewInvalidArgument("TaskList exceeds length limit.")
	}
	if len(request.WorkflowType.GetName()) > maxIDLengthLimit {
		return serviceerror.NewInvalidArgument("WorkflowType exceeds length limit.")
	}

	return common.ValidateRetryPolicy(request.RetryPolicy)
}

func (e *historyEngineImpl) overrideStartWorkflowExecutionRequest(
	namespaceEntry *cache.NamespaceCacheEntry,
	request *workflowservice.StartWorkflowExecutionRequest,
	metricsScope int,
) {
	namespace := namespaceEntry.GetInfo().Name

	executionStartToCloseTimeoutSeconds := request.GetExecutionStartToCloseTimeoutSeconds()
	if executionStartToCloseTimeoutSeconds == 0 {
		executionStartToCloseTimeoutSeconds = convert.Int32Ceil(e.config.DefaultExecutionStartToCloseTimeout(namespace).Seconds())
	}
	maxWorkflowExecutionTimeout := convert.Int32Ceil(e.config.MaxExecutionStartToCloseTimeout(namespace).Seconds())

	if executionStartToCloseTimeoutSeconds > maxWorkflowExecutionTimeout {
		executionStartToCloseTimeoutSeconds = maxWorkflowExecutionTimeout
	}
	if executionStartToCloseTimeoutSeconds != request.GetExecutionStartToCloseTimeoutSeconds() {
		request.ExecutionStartToCloseTimeoutSeconds = executionStartToCloseTimeoutSeconds
		e.metricsClient.Scope(
			metricsScope,
			metrics.NamespaceTag(namespace),
		).IncCounter(metrics.WorkflowExecutionStartToCloseTimeoutOverrideCount)
	}

	maxDecisionStartToCloseTimeoutSeconds := convert.Int32Ceil(e.config.MaxDecisionTaskStartToCloseTimeout(namespace).Seconds())

	taskStartToCloseTimeoutSecs := request.GetTaskStartToCloseTimeoutSeconds()
	if taskStartToCloseTimeoutSecs == 0 {
		taskStartToCloseTimeoutSecs = convert.Int32Ceil(e.config.DefaultDecisionTaskStartToCloseTimeout(namespace).Seconds())
	}
	taskStartToCloseTimeoutSecs = common.MinInt32(taskStartToCloseTimeoutSecs, maxDecisionStartToCloseTimeoutSeconds)
	taskStartToCloseTimeoutSecs = common.MinInt32(taskStartToCloseTimeoutSecs, executionStartToCloseTimeoutSeconds)

	if taskStartToCloseTimeoutSecs != request.GetTaskStartToCloseTimeoutSeconds() {
		request.TaskStartToCloseTimeoutSeconds = taskStartToCloseTimeoutSecs
		e.metricsClient.Scope(
			metricsScope,
			metrics.NamespaceTag(namespace),
		).IncCounter(metrics.DecisionStartToCloseTimeoutOverrideCount)
	}
}

func validateNamespaceUUID(
	namespaceUUID string,
) (string, error) {

	if namespaceUUID == "" {
		return "", serviceerror.NewInvalidArgument("Missing namespace UUID.")
	} else if uuid.Parse(namespaceUUID) == nil {
		return "", serviceerror.NewInvalidArgument("Invalid namespace UUID.")
	}
	return namespaceUUID, nil
}

func (e *historyEngineImpl) getActiveNamespaceEntry(
	namespaceUUID string,
) (*cache.NamespaceCacheEntry, error) {

	return getActiveNamespaceEntryFromShard(e.shard, namespaceUUID)
}

func getActiveNamespaceEntryFromShard(
	shard ShardContext,
	namespaceUUID string,
) (*cache.NamespaceCacheEntry, error) {

	namespaceID, err := validateNamespaceUUID(namespaceUUID)
	if err != nil {
		return nil, err
	}

	namespaceEntry, err := shard.GetNamespaceCache().GetNamespaceByID(namespaceID)
	if err != nil {
		return nil, err
	}
	if err = namespaceEntry.GetNamespaceNotActiveErr(); err != nil {
		return nil, err
	}
	return namespaceEntry, nil
}

func getScheduleID(
	activityID string,
	mutableState mutableState,
) (int64, error) {

	if activityID == "" {
		return 0, serviceerror.NewInvalidArgument("Neither ActivityID nor ScheduleID is provided")
	}
	activityInfo, ok := mutableState.GetActivityByActivityID(activityID)
	if !ok {
		return 0, serviceerror.NewInvalidArgument("Cannot locate Activity ScheduleID")
	}
	return activityInfo.ScheduleID, nil
}

func getStartRequest(
	namespaceID string,
	request *workflowservice.SignalWithStartWorkflowExecutionRequest,
) *historyservice.StartWorkflowExecutionRequest {

	req := &workflowservice.StartWorkflowExecutionRequest{
		Namespace:                           request.GetNamespace(),
		WorkflowId:                          request.GetWorkflowId(),
		WorkflowType:                        request.GetWorkflowType(),
		TaskList:                            request.GetTaskList(),
		Input:                               request.GetInput(),
		ExecutionStartToCloseTimeoutSeconds: request.GetExecutionStartToCloseTimeoutSeconds(),
		TaskStartToCloseTimeoutSeconds:      request.GetTaskStartToCloseTimeoutSeconds(),
		Identity:                            request.GetIdentity(),
		RequestId:                           request.GetRequestId(),
		WorkflowIdReusePolicy:               request.GetWorkflowIdReusePolicy(),
		RetryPolicy:                         request.GetRetryPolicy(),
		CronSchedule:                        request.GetCronSchedule(),
		Memo:                                request.GetMemo(),
		SearchAttributes:                    request.GetSearchAttributes(),
		Header:                              request.GetHeader(),
	}

	return common.CreateHistoryStartWorkflowRequest(namespaceID, req)
}

func setTaskInfo(
	version int64,
	timestamp time.Time,
	transferTasks []persistence.Task,
	timerTasks []persistence.Task,
) {
	// set both the task version, as well as the timestamp on the transfer tasks
	for _, task := range transferTasks {
		task.SetVersion(version)
		task.SetVisibilityTimestamp(timestamp)
	}
	for _, task := range timerTasks {
		task.SetVersion(version)
	}
}

// for startWorkflowExecution & signalWithStart to handle workflow reuse policy
func (e *historyEngineImpl) applyWorkflowIDReusePolicyForSigWithStart(
	prevExecutionInfo *persistence.WorkflowExecutionInfo,
	namespaceID string,
	execution executionpb.WorkflowExecution,
	wfIDReusePolicy commonpb.WorkflowIdReusePolicy,
) error {

	prevStartRequestID := prevExecutionInfo.CreateRequestID
	prevRunID := prevExecutionInfo.RunID
	prevState := prevExecutionInfo.State
	prevStatus := prevExecutionInfo.Status

	return e.applyWorkflowIDReusePolicyHelper(
		prevStartRequestID,
		prevRunID,
		prevState,
		prevStatus,
		namespaceID,
		execution,
		wfIDReusePolicy,
	)

}

func (e *historyEngineImpl) applyWorkflowIDReusePolicyHelper(
	prevStartRequestID,
	prevRunID string,
	prevState int,
	prevStatus executionpb.WorkflowExecutionStatus,
	namespaceID string,
	execution executionpb.WorkflowExecution,
	wfIDReusePolicy commonpb.WorkflowIdReusePolicy,
) error {

	// here we know there is some information about the prev workflow, i.e. either running right now
	// or has history check if the this workflow is finished
	switch prevState {
	case persistence.WorkflowStateCreated,
		persistence.WorkflowStateRunning:
		msg := "Workflow execution is already running. WorkflowId: %v, RunId: %v."
		return getWorkflowAlreadyStartedError(msg, prevStartRequestID, execution.GetWorkflowId(), prevRunID)
	case persistence.WorkflowStateCompleted:
		// previous workflow completed, proceed
	default:
		// persistence.WorkflowStateZombie or unknown type
		return serviceerror.NewInternal(fmt.Sprintf("Failed to process workflow, workflow has invalid state: %v.", prevState))
	}

	switch wfIDReusePolicy {
	case commonpb.WorkflowIdReusePolicy_AllowDuplicateFailedOnly:
		if _, ok := FailedWorkflowStatuses[prevStatus]; !ok {
			msg := "Workflow execution already finished successfully. WorkflowId: %v, RunId: %v. Workflow Id reuse policy: allow duplicate workflow Id if last run failed."
			return getWorkflowAlreadyStartedError(msg, prevStartRequestID, execution.GetWorkflowId(), prevRunID)
		}
	case commonpb.WorkflowIdReusePolicy_AllowDuplicate:
		// as long as workflow not running, so this case has no check
	case commonpb.WorkflowIdReusePolicy_RejectDuplicate:
		msg := "Workflow execution already finished. WorkflowId: %v, RunId: %v. Workflow Id reuse policy: reject duplicate workflow Id."
		return getWorkflowAlreadyStartedError(msg, prevStartRequestID, execution.GetWorkflowId(), prevRunID)
	default:
		return serviceerror.NewInternal("Failed to process start workflow reuse policy.")
	}

	return nil
}

func getWorkflowAlreadyStartedError(errMsg string, createRequestID string, workflowID string, runID string) error {
	return serviceerror.NewWorkflowExecutionAlreadyStarted(
		fmt.Sprintf(errMsg, workflowID, runID),
		createRequestID,
		runID,
	)
}

func (e *historyEngineImpl) GetReplicationMessages(
	ctx context.Context,
	pollingCluster string,
	lastReadMessageID int64,
) (*replicationgenpb.ReplicationMessages, error) {

	scope := metrics.HistoryGetReplicationMessagesScope
	sw := e.metricsClient.StartTimer(scope, metrics.GetReplicationMessagesForShardLatency)
	defer sw.Stop()

	replicationMessages, err := e.replicatorProcessor.getTasks(
		ctx,
		pollingCluster,
		lastReadMessageID,
	)
	if err != nil {
		e.logger.Error("Failed to retrieve replication messages.", tag.Error(err))
		return nil, err
	}

	// Set cluster status for sync shard info
	replicationMessages.SyncShardStatus = &replicationgenpb.SyncShardStatus{
		Timestamp: e.timeSource.Now().UnixNano(),
	}
	e.logger.Debug("Successfully fetched replication messages.", tag.Counter(len(replicationMessages.ReplicationTasks)))
	return replicationMessages, nil
}

func (e *historyEngineImpl) GetDLQReplicationMessages(
	ctx context.Context,
	taskInfos []*replicationgenpb.ReplicationTaskInfo,
) ([]*replicationgenpb.ReplicationTask, error) {

	scope := metrics.HistoryGetDLQReplicationMessagesScope
	sw := e.metricsClient.StartTimer(scope, metrics.GetDLQReplicationMessagesLatency)
	defer sw.Stop()

	tasks := make([]*replicationgenpb.ReplicationTask, len(taskInfos))
	for _, taskInfo := range taskInfos {
		task, err := e.replicatorProcessor.getTask(ctx, taskInfo)
		if err != nil {
			e.logger.Error("Failed to fetch DLQ replication messages.", tag.Error(err))
			return nil, err
		}
		tasks = append(tasks, task)
	}

	return tasks, nil
}

func (e *historyEngineImpl) ReapplyEvents(
	ctx context.Context,
	namespaceUUID string,
	workflowID string,
	runID string,
	reapplyEvents []*eventpb.HistoryEvent,
) error {

	namespaceEntry, err := e.getActiveNamespaceEntry(namespaceUUID)
	if err != nil {
		return err
	}
	namespaceID := primitives.UUIDString(namespaceEntry.GetInfo().Id)
	// remove run id from the execution so that reapply events to the current run
	currentExecution := executionpb.WorkflowExecution{
		WorkflowId: workflowID,
	}

	return e.updateWorkflowExecutionWithAction(
		ctx,
		namespaceID,
		currentExecution,
		func(context workflowExecutionContext, mutableState mutableState) (*updateWorkflowAction, error) {
			// Filter out reapply event from the same cluster
			toReapplyEvents := make([]*eventpb.HistoryEvent, len(reapplyEvents))
			lastWriteVersion, err := mutableState.GetLastWriteVersion()
			if err != nil {
				return nil, err
			}
			for _, event := range reapplyEvents {
				if event.GetVersion() == lastWriteVersion {
					// The reapply is from the same cluster. Ignoring.
					continue
				}
				dedupResource := definition.NewEventReappliedID(runID, event.GetEventId(), event.GetVersion())
				if mutableState.IsResourceDuplicated(dedupResource) {
					// already apply the signal
					continue
				}
				toReapplyEvents = append(toReapplyEvents, event)
			}
			if len(toReapplyEvents) == 0 {
				return &updateWorkflowAction{
					noop: true,
				}, nil
			}

			if !mutableState.IsWorkflowExecutionRunning() {
				// need to reset target workflow (which is also the current workflow)
				// to accept events to be reapplied
				baseRunID := mutableState.GetExecutionInfo().RunID
				resetRunID := uuid.New()
				baseRebuildLastEventID := mutableState.GetPreviousStartedEventID()

				// TODO when https://github.com/uber/cadence/issues/2420 is finished, remove this block,
				//  since cannot reapply event to a finished workflow which had no decisions started
				if baseRebuildLastEventID == common.EmptyEventID {
					e.logger.Warn("cannot reapply event to a finished workflow",
						tag.WorkflowNamespaceID(namespaceID),
						tag.WorkflowID(currentExecution.GetWorkflowId()),
					)
					e.metricsClient.IncCounter(metrics.HistoryReapplyEventsScope, metrics.EventReapplySkippedCount)
					return &updateWorkflowAction{noop: true}, nil
				}

				baseVersionHistories := mutableState.GetVersionHistories()
				baseCurrentVersionHistory, err := baseVersionHistories.GetCurrentVersionHistory()
				if err != nil {
					return nil, err
				}
				baseRebuildLastEventVersion, err := baseCurrentVersionHistory.GetEventVersion(baseRebuildLastEventID)
				if err != nil {
					return nil, err
				}
				baseCurrentBranchToken := baseCurrentVersionHistory.GetBranchToken()
				baseNextEventID := mutableState.GetNextEventID()

				if err = e.workflowResetter.resetWorkflow(
					ctx,
					namespaceID,
					workflowID,
					baseRunID,
					baseCurrentBranchToken,
					baseRebuildLastEventID,
					baseRebuildLastEventVersion,
					baseNextEventID,
					resetRunID,
					uuid.New(),
					newNDCWorkflow(
						ctx,
						e.shard.GetNamespaceCache(),
						e.shard.GetClusterMetadata(),
						context,
						mutableState,
						noopReleaseFn,
					),
					eventsReapplicationResetWorkflowReason,
					toReapplyEvents,
				); err != nil {
					return nil, err
				}
				return &updateWorkflowAction{
					noop: true,
				}, nil
			}

			postActions := &updateWorkflowAction{
				createDecision: true,
			}
			// Do not create decision task when the workflow is cron and the cron has not been started yet
			if mutableState.GetExecutionInfo().CronSchedule != "" && !mutableState.HasProcessedOrPendingDecision() {
				postActions.createDecision = false
			}
			reappliedEvents, err := e.eventsReapplier.reapplyEvents(
				ctx,
				mutableState,
				toReapplyEvents,
				runID,
			)
			if err != nil {
				e.logger.Error("failed to re-apply stale events", tag.Error(err))
				return nil, serviceerror.NewInternal("unable to re-apply stale events")
			}
			if len(reappliedEvents) == 0 {
				return &updateWorkflowAction{
					noop: true,
				}, nil
			}
			return postActions, nil
		})
}

func (e *historyEngineImpl) ReadDLQMessages(
	ctx context.Context,
	request *historyservice.ReadDLQMessagesRequest,
) (*historyservice.ReadDLQMessagesResponse, error) {

	tasks, token, err := e.replicationDLQHandler.readMessages(
		ctx,
		request.GetSourceCluster(),
		request.GetInclusiveEndMessageId(),
		int(request.GetMaximumPageSize()),
		request.GetNextPageToken(),
	)
	if err != nil {
		return nil, err
	}
	return &historyservice.ReadDLQMessagesResponse{
		Type:             request.GetType(),
		ReplicationTasks: tasks,
		NextPageToken:    token,
	}, nil
}

func (e *historyEngineImpl) PurgeDLQMessages(
	ctx context.Context,
	request *historyservice.PurgeDLQMessagesRequest,
) error {

	return e.replicationDLQHandler.purgeMessages(
		request.GetSourceCluster(),
		request.GetInclusiveEndMessageId(),
	)
}

func (e *historyEngineImpl) MergeDLQMessages(
	ctx context.Context,
	request *historyservice.MergeDLQMessagesRequest,
) (*historyservice.MergeDLQMessagesResponse, error) {

	token, err := e.replicationDLQHandler.mergeMessages(
		ctx,
		request.GetSourceCluster(),
		request.GetInclusiveEndMessageId(),
		int(request.GetMaximumPageSize()),
		request.GetNextPageToken(),
	)
	if err != nil {
		return nil, err
	}
	return &historyservice.MergeDLQMessagesResponse{
		NextPageToken: token,
	}, nil
}

func (e *historyEngineImpl) RefreshWorkflowTasks(
	ctx context.Context,
	namespaceUUID string,
	execution executionpb.WorkflowExecution,
) (retError error) {

	namespaceEntry, err := e.getActiveNamespaceEntry(namespaceUUID)
	if err != nil {
		return err
	}
	namespaceID := primitives.UUIDString(namespaceEntry.GetInfo().Id)

	context, release, err := e.historyCache.getOrCreateWorkflowExecution(ctx, namespaceID, execution)
	if err != nil {
		return err
	}
	defer func() { release(retError) }()

	mutableState, err := context.loadWorkflowExecution()
	if err != nil {
		return err
	}

	if !mutableState.IsWorkflowExecutionRunning() {
		return nil
	}

	mutableStateTaskRefresher := newMutableStateTaskRefresher(
		e.shard.GetConfig(),
		e.shard.GetNamespaceCache(),
		e.shard.GetEventsCache(),
		e.shard.GetLogger(),
	)

	now := e.shard.GetTimeSource().Now()

	err = mutableStateTaskRefresher.refreshTasks(now, mutableState)
	if err != nil {
		return err
	}

	err = context.updateWorkflowExecutionAsActive(now)
	if err != nil {
		return err
	}
	return nil
}

func (e *historyEngineImpl) loadWorkflowOnce(
	ctx context.Context,
	namespaceID string,
	workflowID string,
	runID string,
) (workflowContext, error) {

	context, release, err := e.historyCache.getOrCreateWorkflowExecution(
		ctx,
		namespaceID,
		executionpb.WorkflowExecution{
			WorkflowId: workflowID,
			RunId:      runID,
		},
	)
	if err != nil {
		return nil, err
	}

	mutableState, err := context.loadWorkflowExecution()
	if err != nil {
		release(err)
		return nil, err
	}

	return newWorkflowContext(context, release, mutableState), nil
}

func (e *historyEngineImpl) loadWorkflow(
	ctx context.Context,
	namespaceID string,
	workflowID string,
	runID string,
) (workflowContext, error) {

	if runID != "" {
		return e.loadWorkflowOnce(ctx, namespaceID, workflowID, runID)
	}

	for attempt := 0; attempt < conditionalRetryCount; attempt++ {

		workflowContext, err := e.loadWorkflowOnce(ctx, namespaceID, workflowID, "")
		if err != nil {
			return nil, err
		}

		if workflowContext.getMutableState().IsWorkflowExecutionRunning() {
			return workflowContext, nil
		}

		// workflow not running, need to check current record
		resp, err := e.shard.GetExecutionManager().GetCurrentExecution(
			&persistence.GetCurrentExecutionRequest{
				NamespaceID: namespaceID,
				WorkflowID:  workflowID,
			},
		)
		if err != nil {
			workflowContext.getReleaseFn()(err)
			return nil, err
		}

		if resp.RunID == workflowContext.getRunID() {
			return workflowContext, nil
		}
		workflowContext.getReleaseFn()(nil)
	}

	return nil, serviceerror.NewInternal("unable to locate current workflow execution")
}<|MERGE_RESOLUTION|>--- conflicted
+++ resolved
@@ -194,15 +194,9 @@
 	// ErrQueryEnteredInvalidState is error indicating query entered invalid state
 	ErrQueryEnteredInvalidState = serviceerror.NewInvalidArgument("query entered invalid state, this should be impossible")
 	// ErrQueryWorkflowBeforeFirstDecision is error indicating that query was attempted before first decision task completed
-<<<<<<< HEAD
-	ErrQueryWorkflowBeforeFirstDecision = serviceerror.NewInvalidArgument("workflow must handle at least one decision task before it can be queried")
+	ErrQueryWorkflowBeforeFirstDecision = serviceerror.NewQueryFailed("workflow must handle at least one decision task before it can be queried")
 	// ErrConsistentQueryNotEnabled is error indicating that consistent query was requested but either cluster or namespace does not enable consistent query
 	ErrConsistentQueryNotEnabled = serviceerror.NewInvalidArgument("cluster or namespace does not enable strongly consistent query but strongly consistent query was requested")
-=======
-	ErrQueryWorkflowBeforeFirstDecision = &workflow.QueryFailedError{Message: "workflow must handle at least one decision task before it can be queried"}
-	// ErrConsistentQueryNotEnabled is error indicating that consistent query was requested but either cluster or domain does not enable consistent query
-	ErrConsistentQueryNotEnabled = &workflow.BadRequestError{Message: "cluster or domain does not enable strongly consistent query but strongly consistent query was requested"}
->>>>>>> 651a26b2
 	// ErrConsistentQueryBufferExceeded is error indicating that too many consistent queries have been buffered and until buffered queries are finished new consistent queries cannot be buffered
 	ErrConsistentQueryBufferExceeded = serviceerror.NewInternal("consistent query buffer is full, cannot accept new consistent queries")
 
@@ -259,18 +253,11 @@
 			shard.GetConfig().ArchiveRequestRPS,
 			shard.GetService().GetArchiverProvider(),
 		),
-<<<<<<< HEAD
-		publicClient:      publicClient,
-		matchingClient:    matching,
-		rawMatchingClient: rawMatchingClient,
-		versionChecker:    headers.NewVersionChecker(),
-=======
 		publicClient:       publicClient,
 		matchingClient:     matching,
 		rawMatchingClient:  rawMatchingClient,
 		queueTaskProcessor: queueTaskProcessor,
-		clientChecker:      client.NewVersionChecker(),
->>>>>>> 651a26b2
+		versionChecker:     headers.NewVersionChecker(),
 	}
 
 	historyEngImpl.txProcessor = newTransferQueueProcessor(shard, historyEngImpl, visibilityMgr, matching, historyClient, queueTaskProcessor, logger)
@@ -702,14 +689,9 @@
 		CurrentBranchToken:  request.CurrentBranchToken})
 
 	if err != nil {
-		return nil, e.updateEntityNotExistsErrorOnPassiveCluster(err, request.GetDomainUUID())
-	}
-<<<<<<< HEAD
+		return nil, e.updateEntityNotExistsErrorOnPassiveCluster(err, request.GetNamespaceId())
+	}
 	return &historyservice.PollMutableStateResponse{
-=======
-
-	return &h.PollMutableStateResponse{
->>>>>>> 651a26b2
 		Execution:                            response.Execution,
 		WorkflowType:                         response.WorkflowType,
 		NextEventId:                          response.NextEventId,
@@ -729,20 +711,20 @@
 	}, nil
 }
 
-func (e *historyEngineImpl) updateEntityNotExistsErrorOnPassiveCluster(err error, domainID string) error {
+func (e *historyEngineImpl) updateEntityNotExistsErrorOnPassiveCluster(err error, namespaceID string) error {
 	switch err.(type) {
-	case *workflow.EntityNotExistsError:
-		domainCache, domainCacheErr := e.shard.GetDomainCache().GetDomainByID(domainID)
-		if domainCacheErr != nil {
-			return err // if could not access domain cache simply return original error
-		}
-		domainNotActiveErr := domainCache.GetDomainNotActiveErr().(*workflow.DomainNotActiveError)
-		if domainNotActiveErr != nil {
-			return &workflow.EntityNotExistsError{
-				Message:        "Workflow execution not found in non-active cluster",
-				ActiveCluster:  common.StringPtr(domainNotActiveErr.GetActiveCluster()),
-				CurrentCluster: common.StringPtr(domainNotActiveErr.GetCurrentCluster()),
-			}
+	case *serviceerror.NotFound:
+		namespaceCache, namespaceCacheErr := e.shard.GetNamespaceCache().GetNamespaceByID(namespaceID)
+		if namespaceCacheErr != nil {
+			return err // if could not access namespace cache simply return original error
+		}
+		namespaceNotActiveErr := namespaceCache.GetNamespaceNotActiveErr().(*serviceerror.NamespaceNotActive)
+		if namespaceNotActiveErr != nil {
+			updatedErr := serviceerror.NewNotFound("Workflow execution not found in non-active cluster")
+			updatedErr.ActiveCluster = namespaceNotActiveErr.ActiveCluster
+			updatedErr.CurrentCluster = namespaceNotActiveErr.CurrentCluster
+
+			return updatedErr
 		}
 	}
 	return err
@@ -865,10 +847,17 @@
 		}
 	}
 
-<<<<<<< HEAD
 	if request.GetRequest().GetQueryConsistencyLevel() == querypb.QueryConsistencyLevel_Eventual {
 		// query cannot be processed unless at least one decision task has finished
 		// if first decision task has not finished wait for up to a second for it to complete
+		queryFirstDecisionTaskWaitTime := defaultQueryFirstDecisionTaskWaitTime
+		ctxDeadline, ok := ctx.Deadline()
+		if ok {
+			ctxWaitTime := ctxDeadline.Sub(time.Now()) - time.Second
+			if ctxWaitTime > queryFirstDecisionTaskWaitTime {
+				queryFirstDecisionTaskWaitTime = ctxWaitTime
+			}
+		}
 		deadline := time.Now().Add(queryFirstDecisionTaskWaitTime)
 		for mutableStateResp.GetPreviousStartedEventId() <= 0 && time.Now().Before(deadline) {
 			<-time.After(queryFirstDecisionTaskCheckInterval)
@@ -876,24 +865,6 @@
 			if err != nil {
 				return nil, err
 			}
-=======
-	// query cannot be processed unless at least one decision task has finished
-	// if first decision task has not finished wait for up to a second for it to complete
-	queryFirstDecisionTaskWaitTime := defaultQueryFirstDecisionTaskWaitTime
-	ctxDeadline, ok := ctx.Deadline()
-	if ok {
-		ctxWaitTime := ctxDeadline.Sub(time.Now()) - time.Second
-		if ctxWaitTime > queryFirstDecisionTaskWaitTime {
-			queryFirstDecisionTaskWaitTime = ctxWaitTime
-		}
-	}
-	deadline := time.Now().Add(queryFirstDecisionTaskWaitTime)
-	for mutableStateResp.GetPreviousStartedEventId() <= 0 && time.Now().Before(deadline) {
-		<-time.After(queryFirstDecisionTaskCheckInterval)
-		mutableStateResp, err = e.getMutableState(ctx, request.GetDomainUUID(), *request.GetRequest().GetExecution())
-		if err != nil {
-			return nil, err
->>>>>>> 651a26b2
 		}
 
 		if mutableStateResp.GetPreviousStartedEventId() <= 0 {
