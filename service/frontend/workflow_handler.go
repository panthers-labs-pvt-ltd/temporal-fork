// The MIT License
//
// Copyright (c) 2020 Temporal Technologies Inc.  All rights reserved.
//
// Copyright (c) 2020 Uber Technologies, Inc.
//
// Permission is hereby granted, free of charge, to any person obtaining a copy
// of this software and associated documentation files (the "Software"), to deal
// in the Software without restriction, including without limitation the rights
// to use, copy, modify, merge, publish, distribute, sublicense, and/or sell
// copies of the Software, and to permit persons to whom the Software is
// furnished to do so, subject to the following conditions:
//
// The above copyright notice and this permission notice shall be included in
// all copies or substantial portions of the Software.
//
// THE SOFTWARE IS PROVIDED "AS IS", WITHOUT WARRANTY OF ANY KIND, EXPRESS OR
// IMPLIED, INCLUDING BUT NOT LIMITED TO THE WARRANTIES OF MERCHANTABILITY,
// FITNESS FOR A PARTICULAR PURPOSE AND NONINFRINGEMENT. IN NO EVENT SHALL THE
// AUTHORS OR COPYRIGHT HOLDERS BE LIABLE FOR ANY CLAIM, DAMAGES OR OTHER
// LIABILITY, WHETHER IN AN ACTION OF CONTRACT, TORT OR OTHERWISE, ARISING FROM,
// OUT OF OR IN CONNECTION WITH THE SOFTWARE OR THE USE OR OTHER DEALINGS IN
// THE SOFTWARE.

package frontend

import (
	"cmp"
	"context"
	"encoding/binary"
	"encoding/json"
	"errors"
	"fmt"
	"net/url"
	"strings"
	"sync/atomic"
	"time"

	"github.com/pborman/uuid"
	batchpb "go.temporal.io/api/batch/v1"
	commonpb "go.temporal.io/api/common/v1"
	enumspb "go.temporal.io/api/enums/v1"
	filterpb "go.temporal.io/api/filter/v1"
	historypb "go.temporal.io/api/history/v1"
	querypb "go.temporal.io/api/query/v1"
	schedulepb "go.temporal.io/api/schedule/v1"
	"go.temporal.io/api/serviceerror"
	taskqueuepb "go.temporal.io/api/taskqueue/v1"
	updatepb "go.temporal.io/api/update/v1"
	workflowpb "go.temporal.io/api/workflow/v1"
	"go.temporal.io/api/workflowservice/v1"
	"go.temporal.io/server/api/historyservice/v1"
	"go.temporal.io/server/api/matchingservice/v1"
	schedulespb "go.temporal.io/server/api/schedule/v1"
	taskqueuespb "go.temporal.io/server/api/taskqueue/v1"
	"go.temporal.io/server/client/frontend"
	"go.temporal.io/server/common"
	"go.temporal.io/server/common/archiver"
	"go.temporal.io/server/common/archiver/provider"
	"go.temporal.io/server/common/backoff"
	"go.temporal.io/server/common/clock"
	"go.temporal.io/server/common/cluster"
	"go.temporal.io/server/common/collection"
	"go.temporal.io/server/common/dynamicconfig"
	"go.temporal.io/server/common/enums"
	"go.temporal.io/server/common/failure"
	"go.temporal.io/server/common/headers"
	"go.temporal.io/server/common/log"
	"go.temporal.io/server/common/log/tag"
	"go.temporal.io/server/common/membership"
	"go.temporal.io/server/common/metrics"
	"go.temporal.io/server/common/namespace"
	"go.temporal.io/server/common/namespace/nsreplication"
	"go.temporal.io/server/common/payload"
	"go.temporal.io/server/common/payloads"
	"go.temporal.io/server/common/persistence"
	"go.temporal.io/server/common/persistence/serialization"
	"go.temporal.io/server/common/persistence/visibility"
	"go.temporal.io/server/common/persistence/visibility/manager"
	"go.temporal.io/server/common/primitives"
	"go.temporal.io/server/common/primitives/timestamp"
	"go.temporal.io/server/common/retrypolicy"
	"go.temporal.io/server/common/rpc"
	"go.temporal.io/server/common/rpc/interceptor"
	"go.temporal.io/server/common/sdk"
	"go.temporal.io/server/common/searchattribute"
	"go.temporal.io/server/common/tasktoken"
	"go.temporal.io/server/common/tqid"
	"go.temporal.io/server/common/util"
	"go.temporal.io/server/common/worker_versioning"
	"go.temporal.io/server/service/worker/batcher"
	"go.temporal.io/server/service/worker/deployment"
	"go.temporal.io/server/service/worker/scheduler"
	"go.temporal.io/server/service/worker/workerdeployment"
	"google.golang.org/grpc/codes"
	"google.golang.org/grpc/health"
	healthpb "google.golang.org/grpc/health/grpc_health_v1"
	"google.golang.org/grpc/status"
	"google.golang.org/protobuf/encoding/protowire"
	"google.golang.org/protobuf/proto"
	"google.golang.org/protobuf/types/known/durationpb"
	"google.golang.org/protobuf/types/known/fieldmaskpb"
)

var _ Handler = (*WorkflowHandler)(nil)

var (
	minTime = time.Unix(0, 0).UTC()
	maxTime = time.Date(2100, 1, 1, 1, 0, 0, 0, time.UTC)

	// Tail room for context deadline to bail out from retry for long poll.
	longPollTailRoom = time.Second

	errWaitForRefresh = serviceerror.NewDeadlineExceeded("waiting for schedule to refresh status of completed workflows")
)

type (
	// WorkflowHandler - gRPC handler interface for workflowservice
	WorkflowHandler struct {
		workflowservice.UnimplementedWorkflowServiceServer
		status int32

<<<<<<< HEAD
		tokenSerializer                 common.TaskTokenSerializer
		config                          *Config
		versionChecker                  headers.VersionChecker
		namespaceHandler                *namespaceHandler
		getDefaultWorkflowRetrySettings dynamicconfig.TypedPropertyFnWithNamespaceFilter[retrypolicy.DefaultRetrySettings]
		visibilityMgr                   manager.VisibilityManager
		logger                          log.Logger
		throttledLogger                 log.Logger
		persistenceExecutionName        string
		clusterMetadataManager          persistence.ClusterMetadataManager
		clusterMetadata                 cluster.Metadata
		historyClient                   historyservice.HistoryServiceClient
		matchingClient                  matchingservice.MatchingServiceClient
		deploymentStoreClient           deployment.DeploymentStoreClient // [cleanup-wv-pre-release]
		workerDeploymentClient          workerdeployment.Client
		archiverProvider                provider.ArchiverProvider
		payloadSerializer               serialization.Serializer
		namespaceRegistry               namespace.Registry
		saMapperProvider                searchattribute.MapperProvider
		saProvider                      searchattribute.Provider
		saValidator                     *searchattribute.Validator
		archivalMetadata                archiver.ArchivalMetadata
		healthServer                    *health.Server
		overrides                       *Overrides
		membershipMonitor               membership.Monitor
		healthInterceptor               *interceptor.HealthInterceptor
		scheduleSpecBuilder             *scheduler.SpecBuilder
		outstandingPollers              collection.SyncMap[string, collection.SyncMap[string, context.CancelFunc]]
		httpEnabled                     bool
=======
		tokenSerializer                               *tasktoken.Serializer
		config                                        *Config
		versionChecker                                headers.VersionChecker
		namespaceHandler                              *namespaceHandler
		getDefaultWorkflowRetrySettings               dynamicconfig.TypedPropertyFnWithNamespaceFilter[retrypolicy.DefaultRetrySettings]
		followReusePolicyAfterConflictPolicyTerminate dynamicconfig.TypedPropertyFnWithNamespaceFilter[bool]
		visibilityMgr                                 manager.VisibilityManager
		logger                                        log.Logger
		throttledLogger                               log.Logger
		persistenceExecutionName                      string
		clusterMetadataManager                        persistence.ClusterMetadataManager
		clusterMetadata                               cluster.Metadata
		historyClient                                 historyservice.HistoryServiceClient
		matchingClient                                matchingservice.MatchingServiceClient
		deploymentStoreClient                         deployment.DeploymentStoreClient
		workerDeploymentClient                        workerdeployment.Client
		archiverProvider                              provider.ArchiverProvider
		payloadSerializer                             serialization.Serializer
		namespaceRegistry                             namespace.Registry
		saMapperProvider                              searchattribute.MapperProvider
		saProvider                                    searchattribute.Provider
		saValidator                                   *searchattribute.Validator
		archivalMetadata                              archiver.ArchivalMetadata
		healthServer                                  *health.Server
		overrides                                     *Overrides
		membershipMonitor                             membership.Monitor
		healthInterceptor                             *interceptor.HealthInterceptor
		scheduleSpecBuilder                           *scheduler.SpecBuilder
		outstandingPollers                            collection.SyncMap[string, collection.SyncMap[string, context.CancelFunc]]
		httpEnabled                                   bool
>>>>>>> 214cd5ee
	}
)

func (wh *WorkflowHandler) UpdateWorkerDeploymentVersionMetadata(ctx context.Context, request *workflowservice.UpdateWorkerDeploymentVersionMetadataRequest) (*workflowservice.UpdateWorkerDeploymentVersionMetadataResponse, error) {
<<<<<<< HEAD
	//TODO implement me
=======
	// TODO implement me
>>>>>>> 214cd5ee
	panic("implement me")
}

// NewWorkflowHandler creates a gRPC handler for workflowservice
func NewWorkflowHandler(
	config *Config,
	namespaceReplicationQueue persistence.NamespaceReplicationQueue,
	visibilityMgr manager.VisibilityManager,
	logger log.Logger,
	throttledLogger log.Logger,
	persistenceExecutionName string,
	clusterMetadataManager persistence.ClusterMetadataManager,
	persistenceMetadataManager persistence.MetadataManager,
	historyClient historyservice.HistoryServiceClient,
	matchingClient matchingservice.MatchingServiceClient,
	deploymentStoreClient deployment.DeploymentStoreClient,
	workerDeploymentClient workerdeployment.Client,
	archiverProvider provider.ArchiverProvider,
	payloadSerializer serialization.Serializer,
	namespaceRegistry namespace.Registry,
	saMapperProvider searchattribute.MapperProvider,
	saProvider searchattribute.Provider,
	clusterMetadata cluster.Metadata,
	archivalMetadata archiver.ArchivalMetadata,
	healthServer *health.Server,
	timeSource clock.TimeSource,
	membershipMonitor membership.Monitor,
	healthInterceptor *interceptor.HealthInterceptor,
	scheduleSpecBuilder *scheduler.SpecBuilder,
	httpEnabled bool,
) *WorkflowHandler {
	handler := &WorkflowHandler{
		status:          common.DaemonStatusInitialized,
		config:          config,
		tokenSerializer: tasktoken.NewSerializer(),
		versionChecker:  headers.NewDefaultVersionChecker(),
		namespaceHandler: newNamespaceHandler(
			logger,
			persistenceMetadataManager,
			clusterMetadata,
			nsreplication.NewReplicator(namespaceReplicationQueue, logger),
			archivalMetadata,
			archiverProvider,
			timeSource,
			config,
		),
<<<<<<< HEAD
		getDefaultWorkflowRetrySettings: config.DefaultWorkflowRetryPolicy,
		visibilityMgr:                   visibilityMgr,
		logger:                          logger,
		throttledLogger:                 throttledLogger,
		persistenceExecutionName:        persistenceExecutionName,
		clusterMetadataManager:          clusterMetadataManager,
		clusterMetadata:                 clusterMetadata,
		historyClient:                   historyClient,
		matchingClient:                  matchingClient,
		deploymentStoreClient:           deploymentStoreClient,
		workerDeploymentClient:          workerDeploymentClient,
		archiverProvider:                archiverProvider,
		payloadSerializer:               payloadSerializer,
		namespaceRegistry:               namespaceRegistry,
		saProvider:                      saProvider,
		saMapperProvider:                saMapperProvider,
=======
		getDefaultWorkflowRetrySettings:               config.DefaultWorkflowRetryPolicy,
		followReusePolicyAfterConflictPolicyTerminate: config.FollowReusePolicyAfterConflictPolicyTerminate,
		visibilityMgr:            visibilityMgr,
		logger:                   logger,
		throttledLogger:          throttledLogger,
		persistenceExecutionName: persistenceExecutionName,
		clusterMetadataManager:   clusterMetadataManager,
		clusterMetadata:          clusterMetadata,
		historyClient:            historyClient,
		matchingClient:           matchingClient,
		deploymentStoreClient:    deploymentStoreClient,
		workerDeploymentClient:   workerDeploymentClient,
		archiverProvider:         archiverProvider,
		payloadSerializer:        payloadSerializer,
		namespaceRegistry:        namespaceRegistry,
		saProvider:               saProvider,
		saMapperProvider:         saMapperProvider,
>>>>>>> 214cd5ee
		saValidator: searchattribute.NewValidator(
			saProvider,
			saMapperProvider,
			config.SearchAttributesNumberOfKeysLimit,
			config.SearchAttributesSizeOfValueLimit,
			config.SearchAttributesTotalSizeLimit,
			visibilityMgr,
			visibility.AllowListForValidation(
				visibilityMgr.GetStoreNames(),
				config.VisibilityAllowList,
			),
			config.SuppressErrorSetSystemSearchAttribute,
		),
		archivalMetadata:    archivalMetadata,
		healthServer:        healthServer,
		overrides:           NewOverrides(),
		membershipMonitor:   membershipMonitor,
		healthInterceptor:   healthInterceptor,
		scheduleSpecBuilder: scheduleSpecBuilder,
		outstandingPollers:  collection.NewSyncMap[string, collection.SyncMap[string, context.CancelFunc]](),
		httpEnabled:         httpEnabled,
	}

	return handler
}

// Start starts the handler
func (wh *WorkflowHandler) Start() {
	if atomic.CompareAndSwapInt32(
		&wh.status,
		common.DaemonStatusInitialized,
		common.DaemonStatusStarted,
	) {
		// Start in NOT_SERVING state and switch to SERVING after membership is ready
		wh.healthServer.SetServingStatus(WorkflowServiceName, healthpb.HealthCheckResponse_NOT_SERVING)
		go func() {
			_ = wh.membershipMonitor.WaitUntilInitialized(context.Background())
			wh.healthServer.SetServingStatus(WorkflowServiceName, healthpb.HealthCheckResponse_SERVING)
			wh.healthInterceptor.SetHealthy(true)
			wh.logger.Info("Frontend is now healthy")
		}()

		wh.namespaceRegistry.RegisterStateChangeCallback(wh, func(ns *namespace.Namespace, deletedFromDb bool) {
			if deletedFromDb {
				return
			}

			if ns.IsGlobalNamespace() &&
				ns.ReplicationPolicy() == namespace.ReplicationPolicyMultiCluster &&
				ns.ActiveClusterName() != wh.clusterMetadata.GetCurrentClusterName() {
				pollers, ok := wh.outstandingPollers.Get(ns.ID().String())
				if ok {
					for _, cancelFn := range pollers.PopAll() {
						cancelFn()
					}
				}
			}
		})
	}
}

// Stop stops the handler
func (wh *WorkflowHandler) Stop() {
	if atomic.CompareAndSwapInt32(
		&wh.status,
		common.DaemonStatusStarted,
		common.DaemonStatusStopped,
	) {
		wh.namespaceRegistry.UnregisterStateChangeCallback(wh)
		wh.healthServer.SetServingStatus(WorkflowServiceName, healthpb.HealthCheckResponse_NOT_SERVING)
		wh.healthInterceptor.SetHealthy(false)
	}
}

// GetConfig return config
func (wh *WorkflowHandler) GetConfig() *Config {
	return wh.config
}

// RegisterNamespace creates a new namespace which can be used as a container for all resources.  Namespace is a top level
// entity within Temporal, used as a container for all resources like workflow executions, task queues, etc.  Namespace
// acts as a sandbox and provides isolation for all resources within the namespace.  All resources belong to exactly one
// namespace.
func (wh *WorkflowHandler) RegisterNamespace(ctx context.Context, request *workflowservice.RegisterNamespaceRequest) (_ *workflowservice.RegisterNamespaceResponse, retError error) {
	defer log.CapturePanic(wh.logger, &retError)

	if request == nil {
		return nil, errRequestNotSet
	}

	if err := wh.validateNamespace(request.GetNamespace()); err != nil {
		return nil, err
	}

	resp, err := wh.namespaceHandler.RegisterNamespace(ctx, request)
	if err != nil {
		return nil, err
	}

	return resp, nil
}

// DescribeNamespace returns the information and configuration for a registered namespace.
func (wh *WorkflowHandler) DescribeNamespace(ctx context.Context, request *workflowservice.DescribeNamespaceRequest) (_ *workflowservice.DescribeNamespaceResponse, retError error) {
	defer log.CapturePanic(wh.logger, &retError)

	if request == nil {
		return nil, errRequestNotSet
	}

	resp, err := wh.namespaceHandler.DescribeNamespace(ctx, request)
	if err != nil {
		return resp, err
	}
	return resp, err
}

// ListNamespaces returns the information and configuration for all namespaces.
func (wh *WorkflowHandler) ListNamespaces(ctx context.Context, request *workflowservice.ListNamespacesRequest) (_ *workflowservice.ListNamespacesResponse, retError error) {
	defer log.CapturePanic(wh.logger, &retError)

	if request == nil {
		return nil, errRequestNotSet
	}

	resp, err := wh.namespaceHandler.ListNamespaces(ctx, request)
	if err != nil {
		return resp, err
	}
	return resp, err
}

// UpdateNamespace is used to update the information and configuration for a registered namespace.
func (wh *WorkflowHandler) UpdateNamespace(ctx context.Context, request *workflowservice.UpdateNamespaceRequest) (_ *workflowservice.UpdateNamespaceResponse, retError error) {
	defer log.CapturePanic(wh.logger, &retError)

	if request == nil {
		return nil, errRequestNotSet
	}

	resp, err := wh.namespaceHandler.UpdateNamespace(ctx, request)
	if err != nil {
		return resp, err
	}
	return resp, err
}

// DeprecateNamespace us used to update status of a registered namespace to DEPRECATED.  Once the namespace is deprecated
// it cannot be used to start new workflow executions.  Existing workflow executions will continue to run on
// deprecated namespaces.
// Deprecated.
func (wh *WorkflowHandler) DeprecateNamespace(ctx context.Context, request *workflowservice.DeprecateNamespaceRequest) (_ *workflowservice.DeprecateNamespaceResponse, retError error) {
	defer log.CapturePanic(wh.logger, &retError)

	if request == nil {
		return nil, errRequestNotSet
	}

	resp, err := wh.namespaceHandler.DeprecateNamespace(ctx, request)
	if err != nil {
		return nil, err
	}
	return resp, err
}

// StartWorkflowExecution starts a new workflow instance (a "workflow execution").  It will create the instance with
// 'WorkflowExecutionStarted' event in history and also schedule the first WorkflowTask for the worker to make the
// first workflow task for this instance.  It will return 'WorkflowExecutionAlreadyStartedError', if an instance already
// exists with same workflowId.
func (wh *WorkflowHandler) StartWorkflowExecution(
	ctx context.Context,
	request *workflowservice.StartWorkflowExecutionRequest,
) (_ *workflowservice.StartWorkflowExecutionResponse, retError error) {
	defer log.CapturePanic(wh.logger, &retError)

	var err error
	if request, err = wh.prepareStartWorkflowRequest(request); err != nil {
		return nil, err
	}

	wh.logger.Debug("Received StartWorkflowExecution.", tag.WorkflowID(request.GetWorkflowId()))

	namespaceName := namespace.Name(request.GetNamespace())

	wh.logger.Debug("Start workflow execution request namespace.", tag.WorkflowNamespace(namespaceName.String()))
	namespaceID, err := wh.namespaceRegistry.GetNamespaceID(namespaceName)
	if err != nil {
		return nil, err
	}
	wh.logger.Debug("Start workflow execution request namespaceID.", tag.WorkflowNamespaceID(namespaceID.String()))

	resp, err := wh.historyClient.StartWorkflowExecution(
		ctx,
		common.CreateHistoryStartWorkflowRequest(
			namespaceID.String(),
			request,
			nil,
			nil,
			time.Now().UTC(),
		),
	)
	if err != nil {
		return nil, err
	}
	return &workflowservice.StartWorkflowExecutionResponse{
		RunId:             resp.GetRunId(),
		Started:           resp.Started,
		EagerWorkflowTask: resp.GetEagerWorkflowTask(),
	}, nil
}

// Validates the request and sets default values where they are missing.
func (wh *WorkflowHandler) prepareStartWorkflowRequest(
	request *workflowservice.StartWorkflowExecutionRequest,
) (*workflowservice.StartWorkflowExecutionRequest, error) {
	if request == nil {
		return nil, errRequestNotSet
	}

	if err := wh.validateWorkflowID(request.GetWorkflowId()); err != nil {
		return nil, err
	}

	namespaceName := namespace.Name(request.GetNamespace())
	if err := wh.validateRetryPolicy(namespaceName, request.RetryPolicy); err != nil {
		return nil, err
	}

	if err := wh.validateWorkflowStartDelay(request.GetCronSchedule(), request.WorkflowStartDelay); err != nil {
		return nil, err
	}

	if err := backoff.ValidateSchedule(request.GetCronSchedule()); err != nil {
		return nil, err
	}

	if request.WorkflowType == nil || request.WorkflowType.GetName() == "" {
		return nil, errWorkflowTypeNotSet
	}

	if len(request.WorkflowType.GetName()) > wh.config.MaxIDLengthLimit() {
		return nil, errWorkflowTypeTooLong
	}

	if err := common.ValidateUTF8String("WorkflowType", request.WorkflowType.GetName()); err != nil {
		return nil, err
	}

	if err := tqid.NormalizeAndValidate(request.TaskQueue, "", wh.config.MaxIDLengthLimit()); err != nil {
		return nil, err
	}

	if err := wh.validateStartWorkflowTimeouts(request); err != nil {
		return nil, err
	}

	if err := validateRequestId(&request.RequestId, wh.config.MaxIDLengthLimit()); err != nil {
		return nil, err
	}

	if err := wh.validateWorkflowIdReusePolicy(
		namespaceName,
		request.WorkflowIdReusePolicy,
		request.WorkflowIdConflictPolicy); err != nil {
		return nil, err
	}

	enums.SetDefaultWorkflowIdReusePolicy(&request.WorkflowIdReusePolicy)
	enums.SetDefaultWorkflowIdConflictPolicy(&request.WorkflowIdConflictPolicy, enumspb.WORKFLOW_ID_CONFLICT_POLICY_FAIL)

	if err := wh.validateOnConflictOptions(request.OnConflictOptions); err != nil {
		return nil, err
	}

	sa, err := wh.unaliasedSearchAttributesFrom(request.GetSearchAttributes(), namespaceName)
	if err != nil {
		return nil, err
	}
	if sa != request.SearchAttributes {
		// cloning here so in case of retry the field is set to the current search attributes
		request = common.CloneProto(request)
		request.SearchAttributes = sa
	}

	if err := wh.validateWorkflowCompletionCallbacks(namespaceName, request.GetCompletionCallbacks()); err != nil {
		return nil, err
	}

	if err := wh.validateLinks(namespaceName, request.GetLinks()); err != nil {
		return nil, err
	}

	return request, nil
}

func (wh *WorkflowHandler) unaliasedSearchAttributesFrom(
	attributes *commonpb.SearchAttributes,
	namespaceName namespace.Name,
) (*commonpb.SearchAttributes, error) {
	sa, err := searchattribute.UnaliasFields(wh.saMapperProvider, attributes, namespaceName.String())
	if err != nil {
		return nil, err
	}

	if err = wh.validateSearchAttributes(sa, namespaceName); err != nil {
		return nil, err
	}
	return sa, nil
}

func (wh *WorkflowHandler) ExecuteMultiOperation(
	ctx context.Context,
	request *workflowservice.ExecuteMultiOperationRequest,
) (_ *workflowservice.ExecuteMultiOperationResponse, retError error) {
	defer log.CapturePanic(wh.logger, &retError)

	if request == nil {
		return nil, errRequestNotSet
	}

	namespaceName := namespace.Name(request.Namespace)
	namespaceID, err := wh.namespaceRegistry.GetNamespaceID(namespaceName)
	if err != nil {
		return nil, err
	}

	if !wh.config.EnableExecuteMultiOperation(request.Namespace) {
		return nil, errMultiOperationAPINotAllowed
	}

	// as a temporary limitation, the only allowed list of operations is exactly [Start, Update]
	if len(request.Operations) != 2 {
		return nil, errMultiOpNotStartAndUpdate
	}
	if request.Operations[0].GetStartWorkflow() == nil {
		return nil, errMultiOpNotStartAndUpdate
	}
	if request.Operations[1].GetUpdateWorkflow() == nil {
		return nil, errMultiOpNotStartAndUpdate
	}

	historyReq, err := wh.convertToHistoryMultiOperationRequest(namespaceID, request)
	if err != nil {
		return nil, err
	}

	historyResp, err := wh.historyClient.ExecuteMultiOperation(ctx, historyReq)
	if err != nil {
		var multiErr *serviceerror.MultiOperationExecution
		if errors.As(err, &multiErr) {
			// Trim error message for end-users.
			// The per-operation errors are embedded inside the error and unpacked by the SDK.
			multiErr.Message = "MultiOperation could not be executed."
		}
		return nil, err
	}

	response, err := convertToMultiOperationResponse(historyResp)
	if err != nil {
		return nil, err
	}
	return response, nil
}

func (wh *WorkflowHandler) convertToHistoryMultiOperationRequest(
	namespaceID namespace.ID,
	request *workflowservice.ExecuteMultiOperationRequest,
) (*historyservice.ExecuteMultiOperationRequest, error) {
	var lastWorkflowID string
	ops := make([]*historyservice.ExecuteMultiOperationRequest_Operation, len(request.Operations))

	var hasError bool
	errs := make([]error, len(request.Operations))

	for i, op := range request.Operations {
		convertedOp, opWorkflowID, err := wh.convertToHistoryMultiOperationItem(namespaceID, op)
		if err != nil {
			hasError = true
		} else {
			// set to default in case the whole MultOp request
			err = errMultiOpAborted

			switch {
			case lastWorkflowID == "":
				lastWorkflowID = opWorkflowID
			case lastWorkflowID != opWorkflowID:
				err = errMultiOpWorkflowIdInconsistent
				hasError = true
			}
		}
		errs[i] = err
		ops[i] = convertedOp
	}

	if hasError {
		return nil, serviceerror.NewMultiOperationExecution("MultiOperation could not be executed.", errs)
	}

	return &historyservice.ExecuteMultiOperationRequest{
		NamespaceId: namespaceID.String(),
		WorkflowId:  lastWorkflowID,
		Operations:  ops,
	}, nil
}

func (wh *WorkflowHandler) convertToHistoryMultiOperationItem(
	namespaceID namespace.ID,
	op *workflowservice.ExecuteMultiOperationRequest_Operation,
) (*historyservice.ExecuteMultiOperationRequest_Operation, string, error) {
	var workflowId string
	var opReq *historyservice.ExecuteMultiOperationRequest_Operation

	if startReq := op.GetStartWorkflow(); startReq != nil {
		var err error
		if startReq, err = wh.prepareStartWorkflowRequest(startReq); err != nil {
			return nil, "", err
		}
		if len(startReq.CronSchedule) > 0 {
			return nil, "", errMultiOpStartCronSchedule
		}
		if startReq.RequestEagerExecution {
			return nil, "", errMultiOpEagerWorkflow
		}
		if timestamp.DurationValue(startReq.WorkflowStartDelay) > 0 {
			return nil, "", errMultiOpStartDelay
		}

		workflowId = startReq.WorkflowId
		opReq = &historyservice.ExecuteMultiOperationRequest_Operation{
			Operation: &historyservice.ExecuteMultiOperationRequest_Operation_StartWorkflow{
				StartWorkflow: common.CreateHistoryStartWorkflowRequest(
					namespaceID.String(),
					startReq,
					nil,
					nil,
					time.Now().UTC(),
				),
			},
		}
	} else if updateReq := op.GetUpdateWorkflow(); updateReq != nil {
		if err := wh.prepareUpdateWorkflowRequest(updateReq); err != nil {
			return nil, "", err
		}
		if updateReq.FirstExecutionRunId != "" {
			return nil, "", errMultiOpUpdateFirstExecutionRunId
		}
		if updateReq.WorkflowExecution.RunId != "" {
			return nil, "", errMultiOpUpdateExecutionRunId
		}

		workflowId = updateReq.WorkflowExecution.WorkflowId
		opReq = &historyservice.ExecuteMultiOperationRequest_Operation{
			Operation: &historyservice.ExecuteMultiOperationRequest_Operation_UpdateWorkflow{
				UpdateWorkflow: &historyservice.UpdateWorkflowExecutionRequest{
					NamespaceId: namespaceID.String(),
					Request:     updateReq,
				},
			},
		}
	} else {
		return nil, "", serviceerror.NewInternal(fmt.Sprintf("unsupported operation: %T", op.Operation))
	}

	return opReq, workflowId, nil
}

func convertToMultiOperationResponse(
	historyResp *historyservice.ExecuteMultiOperationResponse,
) (*workflowservice.ExecuteMultiOperationResponse, error) {
	resp := &workflowservice.ExecuteMultiOperationResponse{
		Responses: make([]*workflowservice.ExecuteMultiOperationResponse_Response, len(historyResp.Responses)),
	}
	for i, op := range historyResp.Responses {
		var opResp *workflowservice.ExecuteMultiOperationResponse_Response
		if startResp := op.GetStartWorkflow(); startResp != nil {
			opResp = &workflowservice.ExecuteMultiOperationResponse_Response{
				Response: &workflowservice.ExecuteMultiOperationResponse_Response_StartWorkflow{
					StartWorkflow: &workflowservice.StartWorkflowExecutionResponse{
						RunId:   startResp.RunId,
						Started: startResp.Started,
					},
				},
			}
		} else if updateResp := op.GetUpdateWorkflow(); updateResp != nil {
			opResp = &workflowservice.ExecuteMultiOperationResponse_Response{
				Response: &workflowservice.ExecuteMultiOperationResponse_Response_UpdateWorkflow{
					UpdateWorkflow: &workflowservice.UpdateWorkflowExecutionResponse{
						UpdateRef: updateResp.Response.UpdateRef,
						Outcome:   updateResp.Response.Outcome,
						Stage:     updateResp.Response.Stage,
					},
				},
			}
		} else {
			return nil, serviceerror.NewInternal(fmt.Sprintf("unexpected operation result: %T", op.Response))
		}
		resp.Responses[i] = opResp
	}
	return resp, nil
}

// GetWorkflowExecutionHistory returns the history of specified workflow execution.  It fails with 'EntityNotExistError' if specified workflow
// execution in unknown to the service.
func (wh *WorkflowHandler) GetWorkflowExecutionHistory(ctx context.Context, request *workflowservice.GetWorkflowExecutionHistoryRequest) (_ *workflowservice.GetWorkflowExecutionHistoryResponse, retError error) {
	defer log.CapturePanic(wh.logger, &retError)

	if request == nil {
		return nil, errRequestNotSet
	}

	if err := validateExecution(request.Execution); err != nil {
		return nil, err
	}

	if request.GetMaximumPageSize() <= 0 {
		request.MaximumPageSize = int32(wh.config.HistoryMaxPageSize(request.GetNamespace()))
	}

	enums.SetDefaultHistoryEventFilterType(&request.HistoryEventFilterType)

	namespaceID, err := wh.namespaceRegistry.GetNamespaceID(namespace.Name(request.GetNamespace()))
	if err != nil {
		return nil, err
	}

	// force limit page size if exceed
	if request.GetMaximumPageSize() > primitives.GetHistoryMaxPageSize {
		wh.throttledLogger.Warn("GetHistory page size is larger than threshold",
			tag.WorkflowID(request.Execution.GetWorkflowId()),
			tag.WorkflowRunID(request.Execution.GetRunId()),
			tag.WorkflowNamespaceID(namespaceID.String()), tag.WorkflowSize(int64(request.GetMaximumPageSize())))
		request.MaximumPageSize = primitives.GetHistoryMaxPageSize
	}

	if !request.GetSkipArchival() {
		enableArchivalRead := wh.archivalMetadata.GetHistoryConfig().ReadEnabled()
		historyArchived := wh.historyArchived(ctx, request, namespaceID)
		if enableArchivalRead && historyArchived {
			return wh.getArchivedHistory(ctx, request, namespaceID)
		}
	}

	response, err := wh.historyClient.GetWorkflowExecutionHistory(ctx,
		&historyservice.GetWorkflowExecutionHistoryRequest{
			NamespaceId: namespaceID.String(),
			Request:     request,
		})
	if err != nil {
		return nil, err
	}
	return response.Response, nil
}

// GetWorkflowExecutionHistory returns the history of specified workflow execution.  It fails with 'EntityNotExistError' if specified workflow
// execution in unknown to the service.
func (wh *WorkflowHandler) GetWorkflowExecutionHistoryReverse(ctx context.Context, request *workflowservice.GetWorkflowExecutionHistoryReverseRequest) (_ *workflowservice.GetWorkflowExecutionHistoryReverseResponse, retError error) {
	defer log.CapturePanic(wh.logger, &retError)

	if request == nil {
		return nil, errRequestNotSet
	}

	if err := validateExecution(request.Execution); err != nil {
		return nil, err
	}

	if request.GetMaximumPageSize() <= 0 {
		request.MaximumPageSize = int32(wh.config.HistoryMaxPageSize(request.GetNamespace()))
	}

	namespaceID, err := wh.namespaceRegistry.GetNamespaceID(namespace.Name(request.GetNamespace()))
	if err != nil {
		return nil, err
	}

	// force limit page size if exceed
	if request.GetMaximumPageSize() > primitives.GetHistoryMaxPageSize {
		wh.throttledLogger.Warn("GetHistory page size is larger than threshold",
			tag.WorkflowID(request.Execution.GetWorkflowId()),
			tag.WorkflowRunID(request.Execution.GetRunId()),
			tag.WorkflowNamespaceID(namespaceID.String()), tag.WorkflowSize(int64(request.GetMaximumPageSize())))
		request.MaximumPageSize = primitives.GetHistoryMaxPageSize
	}

	response, err := wh.historyClient.GetWorkflowExecutionHistoryReverse(ctx,
		&historyservice.GetWorkflowExecutionHistoryReverseRequest{
			NamespaceId: namespaceID.String(),
			Request:     request,
		})
	if err != nil {
		return nil, err
	}
	return response.Response, nil
}

// PollWorkflowTaskQueue is called by application worker to process WorkflowTask from a specific task queue.  A
// WorkflowTask is dispatched to callers for active workflow executions, with pending workflow tasks.
// Application is then expected to call 'RespondWorkflowTaskCompleted' API when it is done processing the WorkflowTask.
// It will also create a 'WorkflowTaskStarted' event in the history for that session before handing off WorkflowTask to
// application worker.
func (wh *WorkflowHandler) PollWorkflowTaskQueue(ctx context.Context, request *workflowservice.PollWorkflowTaskQueueRequest) (_ *workflowservice.PollWorkflowTaskQueueResponse, retError error) {
	defer log.CapturePanic(wh.logger, &retError)
	if request == nil {
		return nil, errRequestNotSet
	}

	wh.logger.Debug("Received PollWorkflowTaskQueue")
	if err := common.ValidateLongPollContextTimeout(
		ctx,
		"PollWorkflowTaskQueue",
		wh.throttledLogger,
	); err != nil {
		return nil, err
	}

	if len(request.GetIdentity()) > wh.config.MaxIDLengthLimit() {
		return nil, errIdentityTooLong
	}

	if err := wh.validateVersioningInfo(request.Namespace, request.WorkerVersionCapabilities, request.TaskQueue); err != nil {
		return nil, err
	}

	if request.TaskQueue.GetKind() == enumspb.TASK_QUEUE_KIND_UNSPECIFIED {
		wh.logger.Warn("Unspecified task queue kind",
			tag.WorkflowTaskQueueName(request.TaskQueue.GetName()),
			tag.WorkflowNamespace(namespace.Name(request.GetNamespace()).String()),
		)
	}

	if err := tqid.NormalizeAndValidate(request.TaskQueue, "", wh.config.MaxIDLengthLimit()); err != nil {
		return nil, err
	}

	callTime := time.Now().UTC()

	namespaceEntry, err := wh.namespaceRegistry.GetNamespace(namespace.Name(request.GetNamespace()))
	if err != nil {
		return nil, err
	}
	namespaceID := namespaceEntry.ID()

	wh.logger.Debug("Poll workflow task queue.", tag.WorkflowNamespace(namespaceEntry.Name().String()), tag.WorkflowNamespaceID(namespaceID.String()))
	if err := wh.checkBadBinary(namespaceEntry, request.GetBinaryChecksum()); err != nil {
		return nil, err
	}

	if contextNearDeadline(ctx, longPollTailRoom) {
		return &workflowservice.PollWorkflowTaskQueueResponse{}, nil
	}

	pollerID := uuid.New()
	childCtx := wh.registerOutstandingPollContext(ctx, pollerID, namespaceID.String())
	defer wh.unregisterOutstandingPollContext(pollerID, namespaceID.String())
	matchingResp, err := wh.matchingClient.PollWorkflowTaskQueue(childCtx, &matchingservice.PollWorkflowTaskQueueRequest{
		NamespaceId: namespaceID.String(),
		PollerId:    pollerID,
		PollRequest: request,
	})
	if err != nil {
		contextWasCanceled := wh.cancelOutstandingPoll(childCtx, namespaceID, enumspb.TASK_QUEUE_TYPE_WORKFLOW, request.TaskQueue, pollerID)
		if contextWasCanceled {
			// Clear error as we don't want to report context cancellation error to count against our SLA.
			// It doesn't matter what to return here, client has already gone. But (nil,nil) is invalid gogo return pair.
			return &workflowservice.PollWorkflowTaskQueueResponse{}, nil
		}

		// These errors are expected from some versioning situations. We should not log them, it'd be too noisy.
		var newerBuild *serviceerror.NewerBuildExists      // expected when versioned poller is superceded
		var failedPrecond *serviceerror.FailedPrecondition // expected when user data is disabled
		if errors.As(err, &newerBuild) || errors.As(err, &failedPrecond) {
			return nil, err
		}

		// For all other errors log an error and return it back to client.
		ctxTimeout := "not-set"
		ctxDeadline, ok := childCtx.Deadline()
		if ok {
			ctxTimeout = ctxDeadline.Sub(callTime).String()
		}
		wh.logger.Error("Unable to call matching.PollWorkflowTaskQueue.",
			tag.WorkflowTaskQueueName(request.GetTaskQueue().GetName()),
			tag.Timeout(ctxTimeout),
			tag.Error(err))
		return nil, err
	}

	return &workflowservice.PollWorkflowTaskQueueResponse{
		TaskToken:                  matchingResp.TaskToken,
		WorkflowExecution:          matchingResp.WorkflowExecution,
		WorkflowType:               matchingResp.WorkflowType,
		PreviousStartedEventId:     matchingResp.PreviousStartedEventId,
		StartedEventId:             matchingResp.StartedEventId,
		Query:                      matchingResp.Query,
		BacklogCountHint:           matchingResp.BacklogCountHint,
		Attempt:                    matchingResp.Attempt,
		History:                    matchingResp.History,
		NextPageToken:              matchingResp.NextPageToken,
		WorkflowExecutionTaskQueue: matchingResp.WorkflowExecutionTaskQueue,
		ScheduledTime:              matchingResp.ScheduledTime,
		StartedTime:                matchingResp.StartedTime,
		Queries:                    matchingResp.Queries,
		Messages:                   matchingResp.Messages,
	}, nil
}

func contextNearDeadline(ctx context.Context, tailroom time.Duration) bool {
	if ctxDeadline, ok := ctx.Deadline(); ok {
		return time.Now().Add(tailroom).After(ctxDeadline)
	}
	return false
}

// RespondWorkflowTaskCompleted is called by application worker to complete a WorkflowTask handed as a result of
// 'PollWorkflowTaskQueue' API call.  Completing a WorkflowTask will result in new events for the workflow execution and
// potentially new ActivityTask being created for corresponding commands.  It will also create a WorkflowTaskCompleted
// event in the history for that session.  Use the 'taskToken' provided as response of PollWorkflowTaskQueue API call
// for completing the WorkflowTask.
// The response could contain a new workflow task if there is one or if the request asking for one.
func (wh *WorkflowHandler) RespondWorkflowTaskCompleted(
	ctx context.Context,
	request *workflowservice.RespondWorkflowTaskCompletedRequest,
) (_ *workflowservice.RespondWorkflowTaskCompletedResponse, retError error) {
	defer log.CapturePanic(wh.logger, &retError)

	if request == nil {
		return nil, errRequestNotSet
	}

	if len(request.GetIdentity()) > wh.config.MaxIDLengthLimit() {
		return nil, errIdentityTooLong
	}

	if err := wh.validateVersioningInfo(
		request.Namespace,
		request.WorkerVersionStamp,
		request.StickyAttributes.GetWorkerTaskQueue(),
	); err != nil {
		return nil, err
	}

	wh.overrides.DisableEagerActivityDispatchForBuggyClients(ctx, request)

	namespaceID, err := wh.namespaceRegistry.GetNamespaceID(namespace.Name(request.GetNamespace()))
	if err != nil {
		return nil, err
	}

	response, err := wh.historyClient.RespondWorkflowTaskCompleted(ctx,
		&historyservice.RespondWorkflowTaskCompletedRequest{
			NamespaceId:     namespaceID.String(),
			CompleteRequest: request,
		},
	)
	if err != nil {
		return nil, err
	}

	return &workflowservice.RespondWorkflowTaskCompletedResponse{
		WorkflowTask:        response.NewWorkflowTask,
		ActivityTasks:       response.ActivityTasks,
		ResetHistoryEventId: response.ResetHistoryEventId,
	}, nil
}

// RespondWorkflowTaskFailed is called by application worker to indicate failure.  This results in
// WorkflowTaskFailedEvent written to the history and a new WorkflowTask created.  This API can be used by client to
// either clear sticky taskqueue or report any panics during WorkflowTask processing.  Temporal will only append first
// WorkflowTaskFailed event to the history of workflow execution for consecutive failures.
func (wh *WorkflowHandler) RespondWorkflowTaskFailed(
	ctx context.Context,
	request *workflowservice.RespondWorkflowTaskFailedRequest,
) (_ *workflowservice.RespondWorkflowTaskFailedResponse, retError error) {

	defer log.CapturePanic(wh.logger, &retError)

	if request == nil {
		return nil, errRequestNotSet
	}

	taskToken, err := wh.tokenSerializer.Deserialize(request.TaskToken)
	if err != nil {
		return nil, errDeserializingToken
	}
	namespaceId := namespace.ID(taskToken.GetNamespaceId())
	namespaceEntry, err := wh.namespaceRegistry.GetNamespaceByID(namespaceId)
	if err != nil {
		return nil, err
	}

	if len(request.GetIdentity()) > wh.config.MaxIDLengthLimit() {
		return nil, errIdentityTooLong
	}

	sizeLimitError := wh.config.BlobSizeLimitError(namespaceEntry.Name().String())
	sizeLimitWarn := wh.config.BlobSizeLimitWarn(namespaceEntry.Name().String())

	if err := common.CheckEventBlobSizeLimit(
		request.GetFailure().Size(),
		sizeLimitWarn,
		sizeLimitError,
		namespaceId.String(),
		taskToken.GetWorkflowId(),
		taskToken.GetRunId(),
		wh.metricsScope(ctx).WithTags(metrics.CommandTypeTag(enumspb.COMMAND_TYPE_UNSPECIFIED.String())),
		wh.throttledLogger,
		tag.BlobSizeViolationOperation("RespondWorkflowTaskFailed"),
	); err != nil {
		serverFailure := failure.NewServerFailure(common.FailureReasonFailureExceedsLimit, true)
		serverFailure.Cause = failure.Truncate(request.Failure, sizeLimitWarn)
		request.Failure = serverFailure
	}

	if request.GetCause() == enumspb.WORKFLOW_TASK_FAILED_CAUSE_NON_DETERMINISTIC_ERROR {
		wh.logger.Info("Non-Deterministic Error",
			tag.WorkflowNamespaceID(taskToken.GetNamespaceId()),
			tag.WorkflowID(taskToken.GetWorkflowId()),
			tag.WorkflowRunID(taskToken.GetRunId()),
		)
		metrics.ServiceErrNonDeterministicCounter.With(wh.metricsScope(ctx)).Record(1)
	}

	_, err = wh.historyClient.RespondWorkflowTaskFailed(ctx, &historyservice.RespondWorkflowTaskFailedRequest{
		NamespaceId:   namespaceId.String(),
		FailedRequest: request,
	})
	if err != nil {
		return nil, err
	}

	return &workflowservice.RespondWorkflowTaskFailedResponse{}, nil
}

// PollActivityTaskQueue is called by application worker to process ActivityTask from a specific task queue.  ActivityTask
// is dispatched to callers whenever a ScheduleTask command is made for a workflow execution.
// Application is expected to call 'RespondActivityTaskCompleted' or 'RespondActivityTaskFailed' once it is done
// processing the task.
// Application also needs to call 'RecordActivityTaskHeartbeat' API within 'heartbeatTimeoutSeconds' interval to
// prevent the task from getting timed out.  An event 'ActivityTaskStarted' event is also written to workflow execution
// history before the ActivityTask is dispatched to application worker.
func (wh *WorkflowHandler) PollActivityTaskQueue(ctx context.Context, request *workflowservice.PollActivityTaskQueueRequest) (_ *workflowservice.PollActivityTaskQueueResponse, retError error) {
	defer log.CapturePanic(wh.logger, &retError)

	callTime := time.Now().UTC()

	if request == nil {
		return nil, errRequestNotSet
	}

	wh.logger.Debug("Received PollActivityTaskQueue")
	if err := common.ValidateLongPollContextTimeout(
		ctx,
		"PollActivityTaskQueue",
		wh.throttledLogger,
	); err != nil {
		return nil, err
	}

	namespaceName := namespace.Name(request.GetNamespace())
	if err := tqid.NormalizeAndValidate(request.TaskQueue, "", wh.config.MaxIDLengthLimit()); err != nil {
		return nil, err
	}
	if len(request.GetIdentity()) > wh.config.MaxIDLengthLimit() {
		return nil, errIdentityTooLong
	}

	if err := wh.validateVersioningInfo(request.Namespace, request.WorkerVersionCapabilities, request.TaskQueue); err != nil {
		return nil, err
	}

	namespaceID, err := wh.namespaceRegistry.GetNamespaceID(namespaceName)
	if err != nil {
		return nil, err
	}

	if contextNearDeadline(ctx, longPollTailRoom) {
		return &workflowservice.PollActivityTaskQueueResponse{}, nil
	}

	pollerID := uuid.New()
	childCtx := wh.registerOutstandingPollContext(ctx, pollerID, namespaceID.String())
	defer wh.unregisterOutstandingPollContext(pollerID, namespaceID.String())
	matchingResponse, err := wh.matchingClient.PollActivityTaskQueue(childCtx, &matchingservice.PollActivityTaskQueueRequest{
		NamespaceId: namespaceID.String(),
		PollerId:    pollerID,
		PollRequest: request,
	})
	if err != nil {
		contextWasCanceled := wh.cancelOutstandingPoll(childCtx, namespaceID, enumspb.TASK_QUEUE_TYPE_ACTIVITY, request.TaskQueue, pollerID)
		if contextWasCanceled {
			// Clear error as we don't want to report context cancellation error to count against our SLA.
			// It doesn't matter what to return here, client has already gone. But (nil,nil) is invalid gogo return pair.
			return &workflowservice.PollActivityTaskQueueResponse{}, nil
		}

		// These errors are expected from some versioning situations. We should not log them, it'd be too noisy.
		var newerBuild *serviceerror.NewerBuildExists      // expected when versioned poller is superceded
		var failedPrecond *serviceerror.FailedPrecondition // expected when user data is disabled
		if errors.As(err, &newerBuild) || errors.As(err, &failedPrecond) {
			return nil, err
		}

		// For all other errors log an error and return it back to client.
		ctxTimeout := "not-set"
		ctxDeadline, ok := childCtx.Deadline()
		if ok {
			ctxTimeout = ctxDeadline.Sub(callTime).String()
		}
		wh.logger.Error("Unable to call matching.PollActivityTaskQueue.",
			tag.WorkflowTaskQueueName(request.GetTaskQueue().GetName()),
			tag.Timeout(ctxTimeout),
			tag.Error(err))

		return nil, err
	}

	return &workflowservice.PollActivityTaskQueueResponse{
		TaskToken:                   matchingResponse.TaskToken,
		WorkflowExecution:           matchingResponse.WorkflowExecution,
		ActivityId:                  matchingResponse.ActivityId,
		ActivityType:                matchingResponse.ActivityType,
		Input:                       matchingResponse.Input,
		ScheduledTime:               matchingResponse.ScheduledTime,
		ScheduleToCloseTimeout:      matchingResponse.ScheduleToCloseTimeout,
		StartedTime:                 matchingResponse.StartedTime,
		StartToCloseTimeout:         matchingResponse.StartToCloseTimeout,
		HeartbeatTimeout:            matchingResponse.HeartbeatTimeout,
		Attempt:                     matchingResponse.Attempt,
		CurrentAttemptScheduledTime: matchingResponse.CurrentAttemptScheduledTime,
		HeartbeatDetails:            matchingResponse.HeartbeatDetails,
		WorkflowType:                matchingResponse.WorkflowType,
		WorkflowNamespace:           matchingResponse.WorkflowNamespace,
		Header:                      matchingResponse.Header,
	}, nil
}

// RecordActivityTaskHeartbeat is called by application worker while it is processing an ActivityTask.  If worker fails
// to heartbeat within 'heartbeatTimeoutSeconds' interval for the ActivityTask, then it will be marked as timedout and
// 'ActivityTaskTimedOut' event will be written to the workflow history.  Calling 'RecordActivityTaskHeartbeat' will
// fail with 'EntityNotExistsError' in such situations.  Use the 'taskToken' provided as response of
// PollActivityTaskQueue API call for heartbeating.
func (wh *WorkflowHandler) RecordActivityTaskHeartbeat(ctx context.Context, request *workflowservice.RecordActivityTaskHeartbeatRequest) (_ *workflowservice.RecordActivityTaskHeartbeatResponse, retError error) {
	defer log.CapturePanic(wh.logger, &retError)

	if request == nil {
		return nil, errRequestNotSet
	}

	wh.logger.Debug("Received RecordActivityTaskHeartbeat")
	taskToken, err := wh.tokenSerializer.Deserialize(request.TaskToken)
	if err != nil {
		return nil, errDeserializingToken
	}
	namespaceId := namespace.ID(taskToken.GetNamespaceId())
	namespaceEntry, err := wh.namespaceRegistry.GetNamespaceByID(namespaceId)
	if err != nil {
		return nil, err
	}

	sizeLimitError := wh.config.BlobSizeLimitError(namespaceEntry.Name().String())
	sizeLimitWarn := wh.config.BlobSizeLimitWarn(namespaceEntry.Name().String())

	if err := common.CheckEventBlobSizeLimit(
		request.GetDetails().Size(),
		sizeLimitWarn,
		sizeLimitError,
		namespaceId.String(),
		taskToken.GetWorkflowId(),
		taskToken.GetRunId(),
		wh.metricsScope(ctx).WithTags(metrics.CommandTypeTag(enumspb.COMMAND_TYPE_UNSPECIFIED.String())),
		wh.throttledLogger,
		tag.BlobSizeViolationOperation("RecordActivityTaskHeartbeat"),
	); err != nil {
		// heartbeat details exceed size limit, we would fail the activity immediately with explicit error reason
		failRequest := &workflowservice.RespondActivityTaskFailedRequest{
			TaskToken: request.TaskToken,
			Failure:   failure.NewServerFailure(common.FailureReasonHeartbeatExceedsLimit, true),
			Identity:  request.Identity,
		}
		_, err = wh.historyClient.RespondActivityTaskFailed(ctx, &historyservice.RespondActivityTaskFailedRequest{
			NamespaceId:   namespaceId.String(),
			FailedRequest: failRequest,
		})
		if err != nil {
			return nil, err
		}
		return &workflowservice.RecordActivityTaskHeartbeatResponse{CancelRequested: true}, nil
	}

	resp, err := wh.historyClient.RecordActivityTaskHeartbeat(ctx, &historyservice.RecordActivityTaskHeartbeatRequest{
		NamespaceId:      namespaceId.String(),
		HeartbeatRequest: request,
	})
	if err != nil {
		return nil, err
	}

	return &workflowservice.RecordActivityTaskHeartbeatResponse{
		CancelRequested: resp.GetCancelRequested(),
		ActivityPaused:  resp.GetActivityPaused(),
	}, nil
}

// RecordActivityTaskHeartbeatById is called by application worker while it is processing an ActivityTask.  If worker fails
// to heartbeat within 'heartbeatTimeoutSeconds' interval for the ActivityTask, then it will be marked as timedout and
// 'ActivityTaskTimedOut' event will be written to the workflow history.  Calling 'RecordActivityTaskHeartbeatById' will
// fail with 'EntityNotExistsError' in such situations.  Instead of using 'taskToken' like in RecordActivityTaskHeartbeat,
// use Namespace, WorkflowID and ActivityID
func (wh *WorkflowHandler) RecordActivityTaskHeartbeatById(ctx context.Context, request *workflowservice.RecordActivityTaskHeartbeatByIdRequest) (_ *workflowservice.RecordActivityTaskHeartbeatByIdResponse, retError error) {
	defer log.CapturePanic(wh.logger, &retError)

	if request == nil {
		return nil, errRequestNotSet
	}

	wh.logger.Debug("Received RecordActivityTaskHeartbeatById")
	namespaceID, err := wh.namespaceRegistry.GetNamespaceID(namespace.Name(request.GetNamespace()))
	if err != nil {
		return nil, err
	}
	workflowID := request.GetWorkflowId()
	runID := request.GetRunId() // runID is optional so can be empty
	activityID := request.GetActivityId()

	if workflowID == "" {
		return nil, errWorkflowIDNotSet
	}
	if activityID == "" {
		return nil, errActivityIDNotSet
	}

	taskToken := tasktoken.NewActivityTaskToken(
		namespaceID.String(),
		workflowID,
		runID,
		common.EmptyEventID,
		activityID,
		"",
		1,
		nil,
		common.EmptyVersion,
	)
	token, err := wh.tokenSerializer.Serialize(taskToken)
	if err != nil {
		return nil, err
	}

	namespaceEntry, err := wh.namespaceRegistry.GetNamespaceByID(namespaceID)
	if err != nil {
		return nil, err
	}

	sizeLimitError := wh.config.BlobSizeLimitError(namespaceEntry.Name().String())
	sizeLimitWarn := wh.config.BlobSizeLimitWarn(namespaceEntry.Name().String())

	if err := common.CheckEventBlobSizeLimit(
		request.GetDetails().Size(),
		sizeLimitWarn,
		sizeLimitError,
		namespaceID.String(),
		taskToken.GetWorkflowId(),
		taskToken.GetRunId(),
		wh.metricsScope(ctx).WithTags(metrics.CommandTypeTag(enumspb.COMMAND_TYPE_UNSPECIFIED.String())),
		wh.throttledLogger,
		tag.BlobSizeViolationOperation("RecordActivityTaskHeartbeatById"),
	); err != nil {
		// heartbeat details exceed size limit, we would fail the activity immediately with explicit error reason
		failRequest := &workflowservice.RespondActivityTaskFailedRequest{
			TaskToken: token,
			Failure:   failure.NewServerFailure(common.FailureReasonHeartbeatExceedsLimit, true),
			Identity:  request.Identity,
		}
		_, err = wh.historyClient.RespondActivityTaskFailed(ctx, &historyservice.RespondActivityTaskFailedRequest{
			NamespaceId:   namespaceID.String(),
			FailedRequest: failRequest,
		})
		if err != nil {
			return nil, err
		}
		return &workflowservice.RecordActivityTaskHeartbeatByIdResponse{CancelRequested: true}, nil
	}

	req := &workflowservice.RecordActivityTaskHeartbeatRequest{
		TaskToken: token,
		Details:   request.Details,
		Identity:  request.Identity,
	}

	resp, err := wh.historyClient.RecordActivityTaskHeartbeat(ctx, &historyservice.RecordActivityTaskHeartbeatRequest{
		NamespaceId:      namespaceID.String(),
		HeartbeatRequest: req,
	})
	if err != nil {
		return nil, err
	}
	return &workflowservice.RecordActivityTaskHeartbeatByIdResponse{
		CancelRequested: resp.GetCancelRequested(),
		ActivityPaused:  resp.GetActivityPaused(),
	}, nil
}

// Implemented in server already
func (wh *WorkflowHandler) PauseActivity(
	ctx context.Context,
	request *workflowservice.PauseActivityRequest,
) (_ *workflowservice.PauseActivityResponse, retError error) {
	panic("implement me")
}

// Implemented in server already
func (wh *WorkflowHandler) UnpauseActivity(
	ctx context.Context, request *workflowservice.UnpauseActivityRequest,
) (_ *workflowservice.UnpauseActivityResponse, retError error) {
	panic("implement me")
}

// Implemented in server already
func (wh *WorkflowHandler) ResetActivity(
	ctx context.Context, request *workflowservice.ResetActivityRequest,
) (_ *workflowservice.ResetActivityResponse, retError error) {
	panic("implement me")
}

// Implemented in server already
func (wh *WorkflowHandler) UpdateActivityOptions(
	ctx context.Context,
	request *workflowservice.UpdateActivityOptionsRequest,
) (_ *workflowservice.UpdateActivityOptionsResponse, retError error) {
	panic("implement me")
}

// RespondActivityTaskCompleted is called by application worker when it is done processing an ActivityTask.  It will
// result in a new 'ActivityTaskCompleted' event being written to the workflow history and a new WorkflowTask
// created for the workflow so new commands could be made.  Use the 'taskToken' provided as response of
// PollActivityTaskQueue API call for completion. It fails with 'NotFoundFailure' if the taskToken is not valid
// anymore due to activity timeout.
func (wh *WorkflowHandler) RespondActivityTaskCompleted(
	ctx context.Context,
	request *workflowservice.RespondActivityTaskCompletedRequest,
) (_ *workflowservice.RespondActivityTaskCompletedResponse, retError error) {

	defer log.CapturePanic(wh.logger, &retError)

	if request == nil {
		return nil, errRequestNotSet
	}
	taskToken, err := wh.tokenSerializer.Deserialize(request.TaskToken)
	if err != nil {
		return nil, errDeserializingToken
	}
	namespaceId := namespace.ID(taskToken.GetNamespaceId())
	namespaceEntry, err := wh.namespaceRegistry.GetNamespaceByID(namespaceId)
	if err != nil {
		return nil, err
	}

	if len(request.GetIdentity()) > wh.config.MaxIDLengthLimit() {
		return nil, errIdentityTooLong
	}

	sizeLimitError := wh.config.BlobSizeLimitError(namespaceEntry.Name().String())
	sizeLimitWarn := wh.config.BlobSizeLimitWarn(namespaceEntry.Name().String())

	if err := common.CheckEventBlobSizeLimit(
		request.GetResult().Size(),
		sizeLimitWarn,
		sizeLimitError,
		namespaceId.String(),
		taskToken.GetWorkflowId(),
		taskToken.GetRunId(),
		wh.metricsScope(ctx).WithTags(metrics.CommandTypeTag(enumspb.COMMAND_TYPE_UNSPECIFIED.String())),
		wh.throttledLogger,
		tag.BlobSizeViolationOperation("RespondActivityTaskCompleted"),
	); err != nil {
		// result exceeds blob size limit, we would record it as failure
		failRequest := &workflowservice.RespondActivityTaskFailedRequest{
			TaskToken: request.TaskToken,
			Failure:   failure.NewServerFailure(common.FailureReasonCompleteResultExceedsLimit, true),
			Identity:  request.Identity,
		}
		_, err = wh.historyClient.RespondActivityTaskFailed(ctx, &historyservice.RespondActivityTaskFailedRequest{
			NamespaceId:   namespaceId.String(),
			FailedRequest: failRequest,
		})
		if err != nil {
			return nil, err
		}
	} else {
		_, err = wh.historyClient.RespondActivityTaskCompleted(ctx, &historyservice.RespondActivityTaskCompletedRequest{
			NamespaceId:     namespaceId.String(),
			CompleteRequest: request,
		})
		if err != nil {
			return nil, err
		}
	}

	return &workflowservice.RespondActivityTaskCompletedResponse{}, nil
}

// RespondActivityTaskCompletedById is called by application worker when it is done processing an ActivityTask.
// It will result in a new 'ActivityTaskCompleted' event being written to the workflow history and a new WorkflowTask
// created for the workflow so new commands could be made.  Similar to RespondActivityTaskCompleted but use Namespace,
// WorkflowId and ActivityId instead of 'taskToken' for completion. It fails with 'NotFoundFailure'
// if the these Ids are not valid anymore due to activity timeout.
func (wh *WorkflowHandler) RespondActivityTaskCompletedById(ctx context.Context, request *workflowservice.RespondActivityTaskCompletedByIdRequest) (_ *workflowservice.RespondActivityTaskCompletedByIdResponse, retError error) {
	defer log.CapturePanic(wh.logger, &retError)

	if request == nil {
		return nil, errRequestNotSet
	}

	namespaceID, err := wh.namespaceRegistry.GetNamespaceID(namespace.Name(request.GetNamespace()))
	if err != nil {
		return nil, err
	}
	workflowID := request.GetWorkflowId()
	runID := request.GetRunId() // runID is optional so can be empty
	activityID := request.GetActivityId()

	if workflowID == "" {
		return nil, errWorkflowIDNotSet
	}
	if activityID == "" {
		return nil, errActivityIDNotSet
	}

	if len(request.GetIdentity()) > wh.config.MaxIDLengthLimit() {
		return nil, errIdentityTooLong
	}

	taskToken := tasktoken.NewActivityTaskToken(
		namespaceID.String(),
		workflowID,
		runID,
		common.EmptyEventID,
		activityID,
		"",
		1,
		nil,
		common.EmptyVersion,
	)
	token, err := wh.tokenSerializer.Serialize(taskToken)
	if err != nil {
		return nil, err
	}

	namespaceEntry, err := wh.namespaceRegistry.GetNamespaceByID(namespaceID)
	if err != nil {
		return nil, err
	}

	sizeLimitError := wh.config.BlobSizeLimitError(namespaceEntry.Name().String())
	sizeLimitWarn := wh.config.BlobSizeLimitWarn(namespaceEntry.Name().String())

	if err := common.CheckEventBlobSizeLimit(
		request.GetResult().Size(),
		sizeLimitWarn,
		sizeLimitError,
		namespaceID.String(),
		taskToken.GetWorkflowId(),
		runID,
		wh.metricsScope(ctx).WithTags(metrics.CommandTypeTag(enumspb.COMMAND_TYPE_UNSPECIFIED.String())),
		wh.throttledLogger,
		tag.BlobSizeViolationOperation("RespondActivityTaskCompletedById"),
	); err != nil {
		// result exceeds blob size limit, we would record it as failure
		failRequest := &workflowservice.RespondActivityTaskFailedRequest{
			TaskToken: token,
			Failure:   failure.NewServerFailure(common.FailureReasonCompleteResultExceedsLimit, true),
			Identity:  request.Identity,
		}
		_, err = wh.historyClient.RespondActivityTaskFailed(ctx, &historyservice.RespondActivityTaskFailedRequest{
			NamespaceId:   namespaceID.String(),
			FailedRequest: failRequest,
		})
		if err != nil {
			return nil, err
		}
	} else {
		req := &workflowservice.RespondActivityTaskCompletedRequest{
			TaskToken: token,
			Result:    request.Result,
			Identity:  request.Identity,
		}

		_, err = wh.historyClient.RespondActivityTaskCompleted(ctx, &historyservice.RespondActivityTaskCompletedRequest{
			NamespaceId:     namespaceID.String(),
			CompleteRequest: req,
		})
		if err != nil {
			return nil, err
		}
	}

	return &workflowservice.RespondActivityTaskCompletedByIdResponse{}, nil
}

// RespondActivityTaskFailed is called by application worker when it is done processing an ActivityTask.  It will
// result in a new 'ActivityTaskFailed' event being written to the workflow history and a new WorkflowTask
// created for the workflow instance so new commands could be made.  Use the 'taskToken' provided as response of
// PollActivityTaskQueue API call for completion. It fails with 'EntityNotExistsError' if the taskToken is not valid
// anymore due to activity timeout.
func (wh *WorkflowHandler) RespondActivityTaskFailed(
	ctx context.Context,
	request *workflowservice.RespondActivityTaskFailedRequest,
) (_ *workflowservice.RespondActivityTaskFailedResponse, retError error) {

	defer log.CapturePanic(wh.logger, &retError)

	if request == nil {
		return nil, errRequestNotSet
	}

	taskToken, err := wh.tokenSerializer.Deserialize(request.TaskToken)
	if err != nil {
		return nil, errDeserializingToken
	}
	namespaceID := namespace.ID(taskToken.GetNamespaceId())
	namespaceEntry, err := wh.namespaceRegistry.GetNamespaceByID(namespaceID)
	if err != nil {
		return nil, err
	}

	if request.GetFailure() != nil && request.GetFailure().GetApplicationFailureInfo() == nil {
		return nil, errFailureMustHaveApplicationFailureInfo
	}

	if len(request.GetIdentity()) > wh.config.MaxIDLengthLimit() {
		return nil, errIdentityTooLong
	}

	sizeLimitError := wh.config.BlobSizeLimitError(namespaceEntry.Name().String())
	sizeLimitWarn := wh.config.BlobSizeLimitWarn(namespaceEntry.Name().String())

	response := workflowservice.RespondActivityTaskFailedResponse{}

	if request.GetLastHeartbeatDetails() != nil {
		if err := common.CheckEventBlobSizeLimit(
			request.GetLastHeartbeatDetails().Size(),
			sizeLimitWarn,
			sizeLimitError,
			namespaceID.String(),
			taskToken.GetWorkflowId(),
			taskToken.GetRunId(),
			wh.metricsScope(ctx).WithTags(metrics.CommandTypeTag(enumspb.COMMAND_TYPE_UNSPECIFIED.String())),
			wh.throttledLogger,
			tag.BlobSizeViolationOperation("RespondActivityTaskFailed"),
		); err != nil {
			// heartbeat details exceed size limit, we would fail the activity immediately with explicit error reason
			response.Failures = append(response.Failures, failure.NewServerFailure(common.FailureReasonHeartbeatExceedsLimit, true))

			// do not send heartbeat to history service
			request.LastHeartbeatDetails = nil
		}
	}

	if err := common.CheckEventBlobSizeLimit(
		request.GetFailure().Size(),
		sizeLimitWarn,
		sizeLimitError,
		namespaceID.String(),
		taskToken.GetWorkflowId(),
		taskToken.GetRunId(),
		wh.metricsScope(ctx).WithTags(metrics.CommandTypeTag(enumspb.COMMAND_TYPE_UNSPECIFIED.String())),
		wh.throttledLogger,
		tag.BlobSizeViolationOperation("RespondActivityTaskFailed"),
	); err != nil {
		serverFailure := failure.NewServerFailure(common.FailureReasonFailureExceedsLimit, true)
		serverFailure.Cause = failure.Truncate(request.Failure, sizeLimitWarn)
		request.Failure = serverFailure

		response.Failures = append(response.Failures, serverFailure)
	}

	_, err = wh.historyClient.RespondActivityTaskFailed(ctx, &historyservice.RespondActivityTaskFailedRequest{
		NamespaceId:   namespaceID.String(),
		FailedRequest: request,
	})
	if err != nil {
		return nil, err
	}
	return &response, nil
}

// RespondActivityTaskFailedById is called by application worker when it is done processing an ActivityTask.
// It will result in a new 'ActivityTaskFailed' event being written to the workflow history and a new WorkflowTask
// created for the workflow instance so new commands could be made.  Similar to RespondActivityTaskFailed but use
// Namespace, WorkflowID and ActivityID instead of 'taskToken' for completion. It fails with 'EntityNotExistsError'
// if the these IDs are not valid anymore due to activity timeout.
func (wh *WorkflowHandler) RespondActivityTaskFailedById(ctx context.Context, request *workflowservice.RespondActivityTaskFailedByIdRequest) (_ *workflowservice.RespondActivityTaskFailedByIdResponse, retError error) {
	defer log.CapturePanic(wh.logger, &retError)

	if request == nil {
		return nil, errRequestNotSet
	}

	namespaceID, err := wh.namespaceRegistry.GetNamespaceID(namespace.Name(request.GetNamespace()))
	if err != nil {
		return nil, err
	}
	workflowID := request.GetWorkflowId()
	runID := request.GetRunId() // runID is optional so can be empty
	activityID := request.GetActivityId()

	if workflowID == "" {
		return nil, errWorkflowIDNotSet
	}
	if activityID == "" {
		return nil, errActivityIDNotSet
	}
	if len(request.GetIdentity()) > wh.config.MaxIDLengthLimit() {
		return nil, errIdentityTooLong
	}

	taskToken := tasktoken.NewActivityTaskToken(
		namespaceID.String(),
		workflowID,
		runID,
		common.EmptyEventID,
		activityID,
		"",
		1,
		nil,
		common.EmptyVersion,
	)
	token, err := wh.tokenSerializer.Serialize(taskToken)
	if err != nil {
		return nil, err
	}

	namespaceEntry, err := wh.namespaceRegistry.GetNamespaceByID(namespaceID)
	if err != nil {
		return nil, err
	}

	sizeLimitError := wh.config.BlobSizeLimitError(namespaceEntry.Name().String())
	sizeLimitWarn := wh.config.BlobSizeLimitWarn(namespaceEntry.Name().String())

	response := workflowservice.RespondActivityTaskFailedByIdResponse{}

	if request.GetLastHeartbeatDetails() != nil {
		if err := common.CheckEventBlobSizeLimit(
			request.GetLastHeartbeatDetails().Size(),
			sizeLimitWarn,
			sizeLimitError,
			namespaceID.String(),
			taskToken.GetWorkflowId(),
			runID,
			wh.metricsScope(ctx).WithTags(metrics.CommandTypeTag(enumspb.COMMAND_TYPE_UNSPECIFIED.String())),
			wh.throttledLogger,
			tag.BlobSizeViolationOperation("RespondActivityTaskFailedById"),
		); err != nil {
			// heartbeat details exceed size limit, we would fail the activity immediately with explicit error reason
			response.Failures = append(response.Failures, failure.NewServerFailure(common.FailureReasonHeartbeatExceedsLimit, true))

			// do not send heartbeat to history service
			request.LastHeartbeatDetails = nil
		}
	}

	if err := common.CheckEventBlobSizeLimit(
		request.GetFailure().Size(),
		sizeLimitWarn,
		sizeLimitError,
		namespaceID.String(),
		taskToken.GetWorkflowId(),
		runID,
		wh.metricsScope(ctx).WithTags(metrics.CommandTypeTag(enumspb.COMMAND_TYPE_UNSPECIFIED.String())),
		wh.throttledLogger,
		tag.BlobSizeViolationOperation("RespondActivityTaskFailedById"),
	); err != nil {
		serverFailure := failure.NewServerFailure(common.FailureReasonFailureExceedsLimit, true)
		serverFailure.Cause = failure.Truncate(request.Failure, sizeLimitWarn)
		request.Failure = serverFailure

		response.Failures = append(response.Failures, serverFailure)
	}

	req := &workflowservice.RespondActivityTaskFailedRequest{
		TaskToken: token,
		Failure:   request.GetFailure(),
		Identity:  request.Identity,
	}

	_, err = wh.historyClient.RespondActivityTaskFailed(ctx, &historyservice.RespondActivityTaskFailedRequest{
		NamespaceId:   namespaceID.String(),
		FailedRequest: req,
	})
	if err != nil {
		return nil, err
	}
	return &response, nil
}

// RespondActivityTaskCanceled is called by application worker when it is successfully canceled an ActivityTask.  It will
// result in a new 'ActivityTaskCanceled' event being written to the workflow history and a new WorkflowTask
// created for the workflow instance so new commands could be made.  Use the 'taskToken' provided as response of
// PollActivityTaskQueue API call for completion. It fails with 'EntityNotExistsError' if the taskToken is not valid
// anymore due to activity timeout.
func (wh *WorkflowHandler) RespondActivityTaskCanceled(ctx context.Context, request *workflowservice.RespondActivityTaskCanceledRequest) (_ *workflowservice.RespondActivityTaskCanceledResponse, retError error) {
	defer log.CapturePanic(wh.logger, &retError)

	if request == nil {
		return nil, errRequestNotSet
	}

	taskToken, err := wh.tokenSerializer.Deserialize(request.TaskToken)
	if err != nil {
		return nil, errDeserializingToken
	}
	namespaceID := namespace.ID(taskToken.GetNamespaceId())
	namespaceEntry, err := wh.namespaceRegistry.GetNamespaceByID(namespaceID)
	if err != nil {
		return nil, err
	}

	if len(request.GetIdentity()) > wh.config.MaxIDLengthLimit() {
		return nil, errIdentityTooLong
	}

	sizeLimitError := wh.config.BlobSizeLimitError(namespaceEntry.Name().String())
	sizeLimitWarn := wh.config.BlobSizeLimitWarn(namespaceEntry.Name().String())

	if err := common.CheckEventBlobSizeLimit(
		request.GetDetails().Size(),
		sizeLimitWarn,
		sizeLimitError,
		namespaceID.String(),
		taskToken.GetWorkflowId(),
		taskToken.GetRunId(),
		wh.metricsScope(ctx).WithTags(metrics.CommandTypeTag(enumspb.COMMAND_TYPE_UNSPECIFIED.String())),
		wh.throttledLogger,
		tag.BlobSizeViolationOperation("RespondActivityTaskCanceled"),
	); err != nil {
		// details exceeds blob size limit, we would record it as failure
		failRequest := &workflowservice.RespondActivityTaskFailedRequest{
			TaskToken: request.TaskToken,
			Failure:   failure.NewServerFailure(common.FailureReasonCancelDetailsExceedsLimit, true),
			Identity:  request.Identity,
		}
		_, err = wh.historyClient.RespondActivityTaskFailed(ctx, &historyservice.RespondActivityTaskFailedRequest{
			NamespaceId:   taskToken.GetNamespaceId(),
			FailedRequest: failRequest,
		})
		if err != nil {
			return nil, err
		}
	} else {
		_, err = wh.historyClient.RespondActivityTaskCanceled(ctx, &historyservice.RespondActivityTaskCanceledRequest{
			NamespaceId:   taskToken.GetNamespaceId(),
			CancelRequest: request,
		})
		if err != nil {
			return nil, err
		}
	}

	return &workflowservice.RespondActivityTaskCanceledResponse{}, nil
}

// RespondActivityTaskCanceledById is called by application worker when it is successfully canceled an ActivityTask.
// It will result in a new 'ActivityTaskCanceled' event being written to the workflow history and a new WorkflowTask
// created for the workflow instance so new commands could be made.  Similar to RespondActivityTaskCanceled but use
// Namespace, WorkflowID and ActivityID instead of 'taskToken' for completion. It fails with 'EntityNotExistsError'
// if the these IDs are not valid anymore due to activity timeout.
func (wh *WorkflowHandler) RespondActivityTaskCanceledById(ctx context.Context, request *workflowservice.RespondActivityTaskCanceledByIdRequest) (_ *workflowservice.RespondActivityTaskCanceledByIdResponse, retError error) {
	defer log.CapturePanic(wh.logger, &retError)

	if request == nil {
		return nil, errRequestNotSet
	}

	namespaceID, err := wh.namespaceRegistry.GetNamespaceID(namespace.Name(request.GetNamespace()))
	if err != nil {
		return nil, err
	}
	workflowID := request.GetWorkflowId()
	runID := request.GetRunId() // runID is optional so can be empty
	activityID := request.GetActivityId()

	if workflowID == "" {
		return nil, errWorkflowIDNotSet
	}
	if activityID == "" {
		return nil, errActivityIDNotSet
	}
	if len(request.GetIdentity()) > wh.config.MaxIDLengthLimit() {
		return nil, errIdentityTooLong
	}

	taskToken := tasktoken.NewActivityTaskToken(
		namespaceID.String(),
		workflowID,
		runID,
		common.EmptyEventID,
		activityID,
		"",
		1,
		nil,
		common.EmptyVersion,
	)
	token, err := wh.tokenSerializer.Serialize(taskToken)
	if err != nil {
		return nil, err
	}

	namespaceEntry, err := wh.namespaceRegistry.GetNamespaceByID(namespaceID)
	if err != nil {
		return nil, err
	}

	sizeLimitError := wh.config.BlobSizeLimitError(namespaceEntry.Name().String())
	sizeLimitWarn := wh.config.BlobSizeLimitWarn(namespaceEntry.Name().String())

	if err := common.CheckEventBlobSizeLimit(
		request.GetDetails().Size(),
		sizeLimitWarn,
		sizeLimitError,
		namespaceID.String(),
		taskToken.GetWorkflowId(),
		runID,
		wh.metricsScope(ctx).WithTags(metrics.CommandTypeTag(enumspb.COMMAND_TYPE_UNSPECIFIED.String())),
		wh.throttledLogger,
		tag.BlobSizeViolationOperation("RespondActivityTaskCanceledById"),
	); err != nil {
		// details exceeds blob size limit, we would record it as failure
		failRequest := &workflowservice.RespondActivityTaskFailedRequest{
			TaskToken: token,
			Failure:   failure.NewServerFailure(common.FailureReasonCancelDetailsExceedsLimit, true),
			Identity:  request.Identity,
		}
		_, err = wh.historyClient.RespondActivityTaskFailed(ctx, &historyservice.RespondActivityTaskFailedRequest{
			NamespaceId:   namespaceID.String(),
			FailedRequest: failRequest,
		})
		if err != nil {
			return nil, err
		}
	} else {
		req := &workflowservice.RespondActivityTaskCanceledRequest{
			TaskToken: token,
			Details:   request.Details,
			Identity:  request.Identity,
		}

		_, err = wh.historyClient.RespondActivityTaskCanceled(ctx, &historyservice.RespondActivityTaskCanceledRequest{
			NamespaceId:   namespaceID.String(),
			CancelRequest: req,
		})
		if err != nil {
			return nil, err
		}
	}

	return &workflowservice.RespondActivityTaskCanceledByIdResponse{}, nil
}

// RequestCancelWorkflowExecution is called by application worker when it wants to request cancellation of a workflow instance.
// It will result in a new 'WorkflowExecutionCancelRequested' event being written to the workflow history and a new WorkflowTask
// created for the workflow instance so new commands could be made. It returns success if requested workflow already closed.
// It fails with 'NotFound' if the requested workflow doesn't exist.
func (wh *WorkflowHandler) RequestCancelWorkflowExecution(ctx context.Context, request *workflowservice.RequestCancelWorkflowExecutionRequest) (_ *workflowservice.RequestCancelWorkflowExecutionResponse, retError error) {
	defer log.CapturePanic(wh.logger, &retError)

	if request == nil {
		return nil, errRequestNotSet
	}

	if err := validateExecution(request.WorkflowExecution); err != nil {
		return nil, err
	}

	if err := wh.validateLinks(namespace.Name(request.GetNamespace()), request.GetLinks()); err != nil {
		return nil, err
	}

	namespaceID, err := wh.namespaceRegistry.GetNamespaceID(namespace.Name(request.GetNamespace()))
	if err != nil {
		return nil, err
	}

	_, err = wh.historyClient.RequestCancelWorkflowExecution(ctx, &historyservice.RequestCancelWorkflowExecutionRequest{
		NamespaceId:   namespaceID.String(),
		CancelRequest: request,
	})
	if err != nil {
		return nil, err
	}

	return &workflowservice.RequestCancelWorkflowExecutionResponse{}, nil
}

// SignalWorkflowExecution is used to send a signal event to running workflow execution. This results in
// a WorkflowExecutionSignaled event recorded in the history and a workflow task being created for the execution.
func (wh *WorkflowHandler) SignalWorkflowExecution(ctx context.Context, request *workflowservice.SignalWorkflowExecutionRequest) (_ *workflowservice.SignalWorkflowExecutionResponse, retError error) {
	defer log.CapturePanic(wh.logger, &retError)

	if request == nil {
		return nil, errRequestNotSet
	}

	if err := validateExecution(request.WorkflowExecution); err != nil {
		return nil, err
	}

	if request.GetSignalName() == "" {
		return nil, errSignalNameNotSet
	}

	if len(request.GetSignalName()) > wh.config.MaxIDLengthLimit() {
		return nil, errSignalNameTooLong
	}

	if len(request.GetRequestId()) > wh.config.MaxIDLengthLimit() {
		return nil, errRequestIDTooLong
	}

	if err := wh.validateLinks(namespace.Name(request.GetNamespace()), request.GetLinks()); err != nil {
		return nil, err
	}

	namespaceID, err := wh.namespaceRegistry.GetNamespaceID(namespace.Name(request.GetNamespace()))
	if err != nil {
		return nil, err
	}

	sizeLimitError := wh.config.BlobSizeLimitError(request.GetNamespace())
	sizeLimitWarn := wh.config.BlobSizeLimitWarn(request.GetNamespace())
	if err := common.CheckEventBlobSizeLimit(
		request.GetInput().Size(),
		sizeLimitWarn,
		sizeLimitError,
		namespaceID.String(),
		request.GetWorkflowExecution().GetWorkflowId(),
		request.GetWorkflowExecution().GetRunId(),
		wh.metricsScope(ctx).WithTags(metrics.CommandTypeTag(enumspb.COMMAND_TYPE_UNSPECIFIED.String())),
		wh.throttledLogger,
		tag.BlobSizeViolationOperation("SignalWorkflowExecution"),
	); err != nil {
		return nil, err
	}

	_, err = wh.historyClient.SignalWorkflowExecution(ctx, &historyservice.SignalWorkflowExecutionRequest{
		NamespaceId:   namespaceID.String(),
		SignalRequest: request,
	})
	if err != nil {
		return nil, err
	}

	return &workflowservice.SignalWorkflowExecutionResponse{}, nil
}

// SignalWithStartWorkflowExecution is used to ensure sending signal to a workflow.
// If the workflow is running, this results in WorkflowExecutionSignaled event being recorded in the history
// and a workflow task being created for the execution.
// If the workflow is not running or not found, this results in WorkflowExecutionStarted and WorkflowExecutionSignaled
// events being recorded in history, and a workflow task being created for the execution
func (wh *WorkflowHandler) SignalWithStartWorkflowExecution(ctx context.Context, request *workflowservice.SignalWithStartWorkflowExecutionRequest) (_ *workflowservice.SignalWithStartWorkflowExecutionResponse, retError error) {
	defer log.CapturePanic(wh.logger, &retError)

	if request == nil {
		return nil, errRequestNotSet
	}

	if err := wh.validateWorkflowID(request.GetWorkflowId()); err != nil {
		return nil, err
	}

	if request.GetSignalName() == "" {
		return nil, errSignalNameNotSet
	}

	if len(request.GetSignalName()) > wh.config.MaxIDLengthLimit() {
		return nil, errSignalNameTooLong
	}

	if request.WorkflowType == nil || request.WorkflowType.GetName() == "" {
		return nil, errWorkflowTypeNotSet
	}

	if len(request.WorkflowType.GetName()) > wh.config.MaxIDLengthLimit() {
		return nil, errWorkflowTypeTooLong
	}

	if err := common.ValidateUTF8String("WorkflowType", request.WorkflowType.GetName()); err != nil {
		return nil, err
	}
	namespaceName := namespace.Name(request.GetNamespace())
	if err := tqid.NormalizeAndValidate(request.TaskQueue, "", wh.config.MaxIDLengthLimit()); err != nil {
		return nil, err
	}

	if err := validateRequestId(&request.RequestId, wh.config.MaxIDLengthLimit()); err != nil {
		return nil, err
	}

	if err := wh.validateSignalWithStartWorkflowTimeouts(request); err != nil {
		return nil, err
	}

	if err := wh.validateRetryPolicy(namespaceName, request.RetryPolicy); err != nil {
		return nil, err
	}

	if err := wh.validateWorkflowStartDelay(request.GetCronSchedule(), request.WorkflowStartDelay); err != nil {
		return nil, err
	}

	if err := wh.validateWorkflowIdReusePolicy(
		namespaceName,
		request.WorkflowIdReusePolicy,
		request.WorkflowIdConflictPolicy,
	); err != nil {
		return nil, err
	}

	if request.WorkflowIdConflictPolicy == enumspb.WORKFLOW_ID_CONFLICT_POLICY_FAIL {
		// Signal-with-*Required*-Start is not supported
		name := enumspb.WorkflowIdConflictPolicy_name[int32(request.WorkflowIdConflictPolicy.Number())]
		return nil, serviceerror.NewInvalidArgument(fmt.Sprintf(errUnsupportedIDConflictPolicy, name))
	}

	enums.SetDefaultWorkflowIdReusePolicy(&request.WorkflowIdReusePolicy)
	enums.SetDefaultWorkflowIdConflictPolicy(&request.WorkflowIdConflictPolicy, enumspb.WORKFLOW_ID_CONFLICT_POLICY_USE_EXISTING)

	if err := backoff.ValidateSchedule(request.GetCronSchedule()); err != nil {
		return nil, err
	}

	sa, err := wh.unaliasedSearchAttributesFrom(request.GetSearchAttributes(), namespaceName)
	if err != nil {
		return nil, err
	}
	if sa != request.GetSearchAttributes() {
		// cloning here so in case of retry the field is set to the current search attributes
		request = common.CloneProto(request)
		request.SearchAttributes = sa
	}

	if err := wh.validateLinks(namespaceName, request.GetLinks()); err != nil {
		return nil, err
	}

	namespaceID, err := wh.namespaceRegistry.GetNamespaceID(namespaceName)
	if err != nil {
		return nil, err
	}

	resp, err := wh.historyClient.SignalWithStartWorkflowExecution(ctx, &historyservice.SignalWithStartWorkflowExecutionRequest{
		NamespaceId:            namespaceID.String(),
		SignalWithStartRequest: request,
	})

	if err != nil {
		return nil, err
	}

	return &workflowservice.SignalWithStartWorkflowExecutionResponse{
		RunId:   resp.GetRunId(),
		Started: resp.Started,
	}, nil
}

// ResetWorkflowExecution reset an existing workflow execution to WorkflowTaskCompleted event(exclusive).
// And it will immediately terminating the current execution instance.
func (wh *WorkflowHandler) ResetWorkflowExecution(ctx context.Context, request *workflowservice.ResetWorkflowExecutionRequest) (_ *workflowservice.ResetWorkflowExecutionResponse, retError error) {
	defer log.CapturePanic(wh.logger, &retError)

	if request == nil {
		return nil, errRequestNotSet
	}
	if request.GetRequestId() == "" {
		return nil, errRequestIDNotSet
	}
	if len(request.GetRequestId()) > wh.config.MaxIDLengthLimit() {
		return nil, errRequestIDTooLong
	}

	if err := validateExecution(request.WorkflowExecution); err != nil {
		return nil, err
	}

	enums.SetDefaultResetReapplyType(&request.ResetReapplyType)
	if _, validType := enumspb.ResetReapplyType_name[int32(request.GetResetReapplyType())]; !validType {
		return nil, serviceerror.NewInternal(fmt.Sprintf("unknown reset reapply type: %v", request.GetResetReapplyType()))
	}

	namespaceID, err := wh.namespaceRegistry.GetNamespaceID(namespace.Name(request.GetNamespace()))
	if err != nil {
		return nil, err
	}

	resp, err := wh.historyClient.ResetWorkflowExecution(ctx, &historyservice.ResetWorkflowExecutionRequest{
		NamespaceId:  namespaceID.String(),
		ResetRequest: request,
	})
	if err != nil {
		return nil, err
	}

	return &workflowservice.ResetWorkflowExecutionResponse{RunId: resp.GetRunId()}, nil
}

// TerminateWorkflowExecution terminates an existing workflow execution by recording WorkflowExecutionTerminated event
// in the history and immediately terminating the execution instance.
func (wh *WorkflowHandler) TerminateWorkflowExecution(ctx context.Context, request *workflowservice.TerminateWorkflowExecutionRequest) (_ *workflowservice.TerminateWorkflowExecutionResponse, retError error) {
	defer log.CapturePanic(wh.logger, &retError)

	if request == nil {
		return nil, errRequestNotSet
	}

	if err := validateExecution(request.WorkflowExecution); err != nil {
		return nil, err
	}

	if err := wh.validateLinks(namespace.Name(request.GetNamespace()), request.GetLinks()); err != nil {
		return nil, err
	}

	namespaceID, err := wh.namespaceRegistry.GetNamespaceID(namespace.Name(request.GetNamespace()))
	if err != nil {
		return nil, err
	}

	_, err = wh.historyClient.TerminateWorkflowExecution(ctx, &historyservice.TerminateWorkflowExecutionRequest{
		NamespaceId:      namespaceID.String(),
		TerminateRequest: request,
	})
	if err != nil {
		return nil, err
	}

	return &workflowservice.TerminateWorkflowExecutionResponse{}, nil
}

// DeleteWorkflowExecution deletes a closed workflow execution asynchronously (workflow must be completed or terminated before).
// This method is EXPERIMENTAL and may be changed or removed in a later release.
func (wh *WorkflowHandler) DeleteWorkflowExecution(ctx context.Context, request *workflowservice.DeleteWorkflowExecutionRequest) (_ *workflowservice.DeleteWorkflowExecutionResponse, retError error) {
	defer log.CapturePanic(wh.logger, &retError)

	if request == nil {
		return nil, errRequestNotSet
	}

	if err := validateExecution(request.WorkflowExecution); err != nil {
		return nil, err
	}

	namespaceID, err := wh.namespaceRegistry.GetNamespaceID(namespace.Name(request.GetNamespace()))
	if err != nil {
		return nil, err
	}

	_, err = wh.historyClient.DeleteWorkflowExecution(ctx, &historyservice.DeleteWorkflowExecutionRequest{
		NamespaceId:        namespaceID.String(),
		WorkflowExecution:  request.GetWorkflowExecution(),
		ClosedWorkflowOnly: false,
	})
	if err != nil {
		return nil, err
	}

	return &workflowservice.DeleteWorkflowExecutionResponse{}, nil
}

// ListOpenWorkflowExecutions is a visibility API to list the open executions in a specific namespace.
func (wh *WorkflowHandler) ListOpenWorkflowExecutions(ctx context.Context, request *workflowservice.ListOpenWorkflowExecutionsRequest) (_ *workflowservice.ListOpenWorkflowExecutionsResponse, retError error) {
	defer log.CapturePanic(wh.logger, &retError)

	if request == nil {
		return nil, errRequestNotSet
	}

	maxPageSize := int32(wh.config.VisibilityMaxPageSize(request.GetNamespace()))
	if request.GetMaximumPageSize() <= 0 || request.GetMaximumPageSize() > maxPageSize {
		request.MaximumPageSize = maxPageSize
	}

	namespaceName := namespace.Name(request.GetNamespace())
	namespaceID, err := wh.namespaceRegistry.GetNamespaceID(namespaceName)
	if err != nil {
		return nil, err
	}

	if request.StartTimeFilter == nil {
		request.StartTimeFilter = &filterpb.StartTimeFilter{}
	}

	earliestTime := request.StartTimeFilter.GetEarliestTime()
	latestTime := request.StartTimeFilter.GetLatestTime()
	query := []string{}

	query = append(query, fmt.Sprintf(
		"%s = '%s'",
		searchattribute.ExecutionStatus,
		enumspb.WORKFLOW_EXECUTION_STATUS_RUNNING,
	))

	if earliestTime != nil && !earliestTime.AsTime().IsZero() &&
		latestTime != nil && !latestTime.AsTime().IsZero() {
		if earliestTime.AsTime().After(latestTime.AsTime()) {
			return nil, errEarliestTimeIsGreaterThanLatestTime
		}
		query = append(query, fmt.Sprintf(
			"%s BETWEEN '%s' AND '%s'",
			searchattribute.StartTime,
			earliestTime.AsTime().Format(time.RFC3339Nano),
			latestTime.AsTime().Format(time.RFC3339Nano),
		))
	} else if earliestTime != nil && !earliestTime.AsTime().IsZero() {
		query = append(query, fmt.Sprintf(
			"%s >= '%s'",
			searchattribute.StartTime,
			earliestTime.AsTime().Format(time.RFC3339Nano),
		))
	} else if latestTime != nil && !latestTime.AsTime().IsZero() {
		query = append(query, fmt.Sprintf(
			"%s <= '%s'",
			searchattribute.StartTime,
			latestTime.AsTime().Format(time.RFC3339Nano),
		))
	}

	if request.GetExecutionFilter() != nil {
		if wh.config.DisableListVisibilityByFilter(namespaceName.String()) {
			return nil, errListNotAllowed
		}
		query = append(query, fmt.Sprintf(
			"%s = '%s'",
			searchattribute.WorkflowID,
			request.GetExecutionFilter().GetWorkflowId()))

		wh.logger.Debug("List open workflow with filter",
			tag.WorkflowNamespace(request.GetNamespace()), tag.WorkflowListWorkflowFilterByID)
	} else if request.GetTypeFilter() != nil {
		if wh.config.DisableListVisibilityByFilter(namespaceName.String()) {
			return nil, errListNotAllowed
		}
		query = append(query, fmt.Sprintf(
			"%s = '%s'",
			searchattribute.WorkflowType,
			request.GetTypeFilter().GetName()))

		wh.logger.Debug("List open workflow with filter",
			tag.WorkflowNamespace(request.GetNamespace()), tag.WorkflowListWorkflowFilterByType)
	}

	baseReq := &manager.ListWorkflowExecutionsRequestV2{
		NamespaceID:   namespaceID,
		Namespace:     namespaceName,
		PageSize:      int(request.GetMaximumPageSize()),
		NextPageToken: request.NextPageToken,
		Query:         strings.Join(query, " AND "),
	}
	persistenceResp, err := wh.visibilityMgr.ListWorkflowExecutions(ctx, baseReq)

	if err != nil {
		return nil, err
	}

	return &workflowservice.ListOpenWorkflowExecutionsResponse{
		Executions:    persistenceResp.Executions,
		NextPageToken: persistenceResp.NextPageToken,
	}, nil
}

// ListClosedWorkflowExecutions is a visibility API to list the closed executions in a specific namespace.
func (wh *WorkflowHandler) ListClosedWorkflowExecutions(ctx context.Context, request *workflowservice.ListClosedWorkflowExecutionsRequest) (_ *workflowservice.ListClosedWorkflowExecutionsResponse, retError error) {
	defer log.CapturePanic(wh.logger, &retError)

	if request == nil {
		return nil, errRequestNotSet
	}

	maxPageSize := int32(wh.config.VisibilityMaxPageSize(request.GetNamespace()))
	if request.GetMaximumPageSize() <= 0 || request.GetMaximumPageSize() > maxPageSize {
		request.MaximumPageSize = maxPageSize
	}

	namespaceName := namespace.Name(request.GetNamespace())
	namespaceID, err := wh.namespaceRegistry.GetNamespaceID(namespaceName)
	if err != nil {
		return nil, err
	}

	if request.StartTimeFilter == nil {
		request.StartTimeFilter = &filterpb.StartTimeFilter{}
	}

	earliestTime := request.StartTimeFilter.GetEarliestTime()
	latestTime := request.StartTimeFilter.GetLatestTime()
	query := []string{}

	query = append(query, fmt.Sprintf(
		"%s != '%s'",
		searchattribute.ExecutionStatus,
		enumspb.WORKFLOW_EXECUTION_STATUS_RUNNING,
	))

	if earliestTime != nil && !earliestTime.AsTime().IsZero() &&
		latestTime != nil && !latestTime.AsTime().IsZero() {
		if earliestTime.AsTime().After(latestTime.AsTime()) {
			return nil, errEarliestTimeIsGreaterThanLatestTime
		}
		query = append(query, fmt.Sprintf(
			"%s BETWEEN '%s' AND '%s'",
			searchattribute.CloseTime,
			earliestTime.AsTime().Format(time.RFC3339Nano),
			latestTime.AsTime().Format(time.RFC3339Nano),
		))
	} else if earliestTime != nil && !earliestTime.AsTime().IsZero() {
		query = append(query, fmt.Sprintf(
			"%s >= '%s'",
			searchattribute.CloseTime,
			earliestTime.AsTime().Format(time.RFC3339Nano),
		))
	} else if latestTime != nil && !latestTime.AsTime().IsZero() {
		query = append(query, fmt.Sprintf(
			"%s <= '%s'",
			searchattribute.CloseTime,
			latestTime.AsTime().Format(time.RFC3339Nano),
		))
	}

	if request.GetExecutionFilter() != nil {
		if wh.config.DisableListVisibilityByFilter(namespaceName.String()) {
			return nil, errListNotAllowed
		}
		query = append(query, fmt.Sprintf(
			"%s = '%s'",
			searchattribute.WorkflowID,
			request.GetExecutionFilter().GetWorkflowId()))

		wh.logger.Debug("List closed workflow with filter",
			tag.WorkflowNamespace(request.GetNamespace()), tag.WorkflowListWorkflowFilterByID)
	} else if request.GetTypeFilter() != nil {
		if wh.config.DisableListVisibilityByFilter(namespaceName.String()) {
			return nil, errListNotAllowed
		}
		query = append(query, fmt.Sprintf(
			"%s = '%s'",
			searchattribute.WorkflowType,
			request.GetTypeFilter().GetName()))

		wh.logger.Debug("List closed workflow with filter",
			tag.WorkflowNamespace(request.GetNamespace()), tag.WorkflowListWorkflowFilterByType)
	} else if request.GetStatusFilter() != nil {
		if wh.config.DisableListVisibilityByFilter(namespaceName.String()) {
			return nil, errListNotAllowed
		}
		if request.GetStatusFilter().GetStatus() == enumspb.WORKFLOW_EXECUTION_STATUS_UNSPECIFIED || request.GetStatusFilter().GetStatus() == enumspb.WORKFLOW_EXECUTION_STATUS_RUNNING {
			return nil, errStatusFilterMustBeNotRunning
		}
		query = append(query, fmt.Sprintf(
			"%s = '%s'",
			searchattribute.ExecutionStatus,
			request.GetStatusFilter().GetStatus()))

		wh.logger.Debug("List closed workflow with filter",
			tag.WorkflowNamespace(request.GetNamespace()), tag.WorkflowListWorkflowFilterByStatus)
	}

	baseReq := &manager.ListWorkflowExecutionsRequestV2{
		NamespaceID:   namespaceID,
		Namespace:     namespaceName,
		PageSize:      int(request.GetMaximumPageSize()),
		NextPageToken: request.NextPageToken,
		Query:         strings.Join(query, " AND "),
	}
	persistenceResp, err := wh.visibilityMgr.ListWorkflowExecutions(ctx, baseReq)

	if err != nil {
		return nil, err
	}

	return &workflowservice.ListClosedWorkflowExecutionsResponse{
		Executions:    persistenceResp.Executions,
		NextPageToken: persistenceResp.NextPageToken,
	}, nil
}

// ListWorkflowExecutions is a visibility API to list workflow executions in a specific namespace.
func (wh *WorkflowHandler) ListWorkflowExecutions(ctx context.Context, request *workflowservice.ListWorkflowExecutionsRequest) (_ *workflowservice.ListWorkflowExecutionsResponse, retError error) {
	defer log.CapturePanic(wh.logger, &retError)

	if request == nil {
		return nil, errRequestNotSet
	}

	maxPageSize := int32(wh.config.VisibilityMaxPageSize(request.GetNamespace()))
	if request.GetPageSize() <= 0 || request.GetPageSize() > maxPageSize {
		request.PageSize = maxPageSize
	}

	namespaceName := namespace.Name(request.GetNamespace())
	namespaceID, err := wh.namespaceRegistry.GetNamespaceID(namespaceName)
	if err != nil {
		return nil, err
	}

	req := &manager.ListWorkflowExecutionsRequestV2{
		NamespaceID:   namespaceID,
		Namespace:     namespaceName,
		PageSize:      int(request.GetPageSize()),
		NextPageToken: request.NextPageToken,
		Query:         request.GetQuery(),
	}
	persistenceResp, err := wh.visibilityMgr.ListWorkflowExecutions(ctx, req)
	if err != nil {
		return nil, err
	}

	return &workflowservice.ListWorkflowExecutionsResponse{
		Executions:    persistenceResp.Executions,
		NextPageToken: persistenceResp.NextPageToken,
	}, nil
}

// ListArchivedWorkflowExecutions is a visibility API to list archived workflow executions in a specific namespace.
func (wh *WorkflowHandler) ListArchivedWorkflowExecutions(ctx context.Context, request *workflowservice.ListArchivedWorkflowExecutionsRequest) (_ *workflowservice.ListArchivedWorkflowExecutionsResponse, retError error) {
	defer log.CapturePanic(wh.logger, &retError)

	if request == nil {
		return nil, errRequestNotSet
	}

	maxPageSize := int32(wh.config.VisibilityArchivalQueryMaxPageSize())
	if request.GetPageSize() <= 0 {
		request.PageSize = maxPageSize
	} else if request.GetPageSize() > maxPageSize {
		return nil, serviceerror.NewInvalidArgument(fmt.Sprintf(errPageSizeTooBigMessage, maxPageSize))
	}

	if !wh.archivalMetadata.GetVisibilityConfig().ClusterConfiguredForArchival() {
		return nil, errClusterIsNotConfiguredForVisibilityArchival
	}

	if !wh.archivalMetadata.GetVisibilityConfig().ReadEnabled() {
		return nil, errClusterIsNotConfiguredForReadingArchivalVisibility
	}

	entry, err := wh.namespaceRegistry.GetNamespace(namespace.Name(request.GetNamespace()))
	if err != nil {
		return nil, err
	}

	if entry.VisibilityArchivalState().State != enumspb.ARCHIVAL_STATE_ENABLED {
		return nil, errNamespaceIsNotConfiguredForVisibilityArchival
	}

	URI, err := archiver.NewURI(entry.VisibilityArchivalState().URI)
	if err != nil {
		return nil, err
	}

	visibilityArchiver, err := wh.archiverProvider.GetVisibilityArchiver(URI.Scheme(), string(primitives.FrontendService))
	if err != nil {
		return nil, err
	}

	archiverRequest := &archiver.QueryVisibilityRequest{
		NamespaceID:   entry.ID().String(),
		PageSize:      int(request.GetPageSize()),
		NextPageToken: request.NextPageToken,
		Query:         request.GetQuery(),
	}

	searchAttributes, err := wh.saProvider.GetSearchAttributes(wh.visibilityMgr.GetIndexName(), false)
	if err != nil {
		return nil, serviceerror.NewUnavailable(fmt.Sprintf(errUnableToGetSearchAttributesMessage, err))
	}

	archiverResponse, err := visibilityArchiver.Query(
		ctx,
		URI,
		archiverRequest,
		searchAttributes)
	if err != nil {
		return nil, err
	}

	// special handling of ExecutionTime for cron or retry
	for _, execution := range archiverResponse.Executions {
		if execution.ExecutionTime == nil || execution.ExecutionTime.AsTime().IsZero() {
			execution.ExecutionTime = execution.GetStartTime()
		}
	}

	return &workflowservice.ListArchivedWorkflowExecutionsResponse{
		Executions:    archiverResponse.Executions,
		NextPageToken: archiverResponse.NextPageToken,
	}, nil
}

// ScanWorkflowExecutions is a visibility API to list large amount of workflow executions in a specific namespace without order.
func (wh *WorkflowHandler) ScanWorkflowExecutions(ctx context.Context, request *workflowservice.ScanWorkflowExecutionsRequest) (_ *workflowservice.ScanWorkflowExecutionsResponse, retError error) {
	defer log.CapturePanic(wh.logger, &retError)

	if request == nil {
		return nil, errRequestNotSet
	}

	maxPageSize := int32(wh.config.VisibilityMaxPageSize(request.GetNamespace()))
	if request.GetPageSize() <= 0 || request.GetPageSize() > maxPageSize {
		request.PageSize = maxPageSize
	}

	namespaceName := namespace.Name(request.GetNamespace())
	namespaceID, err := wh.namespaceRegistry.GetNamespaceID(namespaceName)
	if err != nil {
		return nil, err
	}

	req := &manager.ListWorkflowExecutionsRequestV2{
		NamespaceID:   namespaceID,
		Namespace:     namespaceName,
		PageSize:      int(request.GetPageSize()),
		NextPageToken: request.NextPageToken,
		Query:         request.GetQuery(),
	}
	persistenceResp, err := wh.visibilityMgr.ScanWorkflowExecutions(ctx, req)
	if err != nil {
		return nil, err
	}

	resp := &workflowservice.ScanWorkflowExecutionsResponse{
		Executions:    persistenceResp.Executions,
		NextPageToken: persistenceResp.NextPageToken,
	}
	return resp, nil
}

// CountWorkflowExecutions is a visibility API to count of workflow executions in a specific namespace.
func (wh *WorkflowHandler) CountWorkflowExecutions(ctx context.Context, request *workflowservice.CountWorkflowExecutionsRequest) (_ *workflowservice.CountWorkflowExecutionsResponse, retError error) {
	defer log.CapturePanic(wh.logger, &retError)

	if request == nil {
		return nil, errRequestNotSet
	}

	namespaceName := namespace.Name(request.GetNamespace())
	namespaceID, err := wh.namespaceRegistry.GetNamespaceID(namespaceName)
	if err != nil {
		return nil, err
	}

	req := &manager.CountWorkflowExecutionsRequest{
		NamespaceID: namespaceID,
		Namespace:   namespaceName,
		Query:       request.GetQuery(),
	}
	persistenceResp, err := wh.visibilityMgr.CountWorkflowExecutions(ctx, req)
	if err != nil {
		return nil, err
	}

	resp := &workflowservice.CountWorkflowExecutionsResponse{
		Count:  persistenceResp.Count,
		Groups: persistenceResp.Groups,
	}
	return resp, nil
}

// GetSearchAttributes is a visibility API to get all legal keys that could be used in list APIs
func (wh *WorkflowHandler) GetSearchAttributes(ctx context.Context, _ *workflowservice.GetSearchAttributesRequest) (_ *workflowservice.GetSearchAttributesResponse, retError error) {
	defer log.CapturePanic(wh.logger, &retError)

	searchAttributes, err := wh.saProvider.GetSearchAttributes(wh.visibilityMgr.GetIndexName(), false)
	if err != nil {
		return nil, serviceerror.NewUnavailable(fmt.Sprintf(errUnableToGetSearchAttributesMessage, err))
	}
	resp := &workflowservice.GetSearchAttributesResponse{
		Keys: searchAttributes.All(),
	}
	return resp, nil
}

// RespondQueryTaskCompleted is called by application worker to complete a QueryTask (which is a WorkflowTask for query)
// as a result of 'PollWorkflowTaskQueue' API call. Completing a QueryTask will unblock the client call to 'QueryWorkflow'
// API and return the query result to client as a response to 'QueryWorkflow' API call.
func (wh *WorkflowHandler) RespondQueryTaskCompleted(
	ctx context.Context,
	request *workflowservice.RespondQueryTaskCompletedRequest,
) (_ *workflowservice.RespondQueryTaskCompletedResponse, retError error) {

	defer log.CapturePanic(wh.logger, &retError)

	if request == nil {
		return nil, errRequestNotSet
	}

	queryTaskToken, err := wh.tokenSerializer.DeserializeQueryTaskToken(request.TaskToken)
	if err != nil {
		return nil, errDeserializingToken
	}
	if queryTaskToken.GetTaskQueue() == "" || queryTaskToken.GetTaskId() == "" {
		return nil, errInvalidTaskToken
	}
	namespaceId := namespace.ID(queryTaskToken.GetNamespaceId())
	namespaceEntry, err := wh.namespaceRegistry.GetNamespaceByID(namespaceId)
	if err != nil {
		return nil, err
	}

	sizeLimitError := wh.config.BlobSizeLimitError(namespaceEntry.Name().String())
	sizeLimitWarn := wh.config.BlobSizeLimitWarn(namespaceEntry.Name().String())

	if err := common.CheckEventBlobSizeLimit(
		request.GetQueryResult().Size(),
		sizeLimitWarn,
		sizeLimitError,
		namespaceId.String(),
		"",
		"",
		wh.metricsScope(ctx).WithTags(metrics.CommandTypeTag(enumspb.COMMAND_TYPE_UNSPECIFIED.String())),
		wh.throttledLogger,
		tag.BlobSizeViolationOperation("RespondQueryTaskCompleted"),
	); err != nil {
		request = &workflowservice.RespondQueryTaskCompletedRequest{
			TaskToken:     request.TaskToken,
			CompletedType: enumspb.QUERY_RESULT_TYPE_FAILED,
			QueryResult:   nil,
			ErrorMessage:  err.Error(),
		}
	}

	matchingRequest := &matchingservice.RespondQueryTaskCompletedRequest{
		NamespaceId: namespaceId.String(),
		TaskQueue: &taskqueuepb.TaskQueue{
			Name: queryTaskToken.GetTaskQueue(),
			Kind: enumspb.TASK_QUEUE_KIND_NORMAL,
		},
		TaskId:           queryTaskToken.GetTaskId(),
		CompletedRequest: request,
	}

	_, err = wh.matchingClient.RespondQueryTaskCompleted(ctx, matchingRequest)
	if err != nil {
		return nil, err
	}
	return &workflowservice.RespondQueryTaskCompletedResponse{}, nil
}

// ResetStickyTaskQueue resets the sticky taskqueue related information in mutable state of a given workflow.
// Things cleared are:
// 1. StickyTaskQueue
// 2. StickyScheduleToStartTimeout
func (wh *WorkflowHandler) ResetStickyTaskQueue(ctx context.Context, request *workflowservice.ResetStickyTaskQueueRequest) (_ *workflowservice.ResetStickyTaskQueueResponse, retError error) {
	defer log.CapturePanic(wh.logger, &retError)

	if request == nil {
		return nil, errRequestNotSet
	}

	if err := validateExecution(request.Execution); err != nil {
		return nil, err
	}

	namespaceID, err := wh.namespaceRegistry.GetNamespaceID(namespace.Name(request.GetNamespace()))
	if err != nil {
		return nil, err
	}

	_, err = wh.historyClient.ResetStickyTaskQueue(ctx, &historyservice.ResetStickyTaskQueueRequest{
		NamespaceId: namespaceID.String(),
		Execution:   request.Execution,
	})
	if err != nil {
		return nil, err
	}
	return &workflowservice.ResetStickyTaskQueueResponse{}, nil
}

func (wh *WorkflowHandler) ShutdownWorker(ctx context.Context, request *workflowservice.ShutdownWorkerRequest) (_ *workflowservice.ShutdownWorkerResponse, retError error) {
	defer log.CapturePanic(wh.logger, &retError)

	if request == nil {
		return nil, errRequestNotSet
	}

	namespaceId, err := wh.namespaceRegistry.GetNamespaceID(namespace.Name(request.GetNamespace()))
	if err != nil {
		return nil, err
	}

	// TODO: update poller info to indicate poller was shut down (pass identity/reason along)
	_, err = wh.matchingClient.ForceUnloadTaskQueuePartition(ctx, &matchingservice.ForceUnloadTaskQueuePartitionRequest{
		NamespaceId: namespaceId.String(),
		TaskQueuePartition: &taskqueuespb.TaskQueuePartition{
			TaskQueue:     request.GetStickyTaskQueue(),
			TaskQueueType: enumspb.TASK_QUEUE_TYPE_WORKFLOW, // sticky task queues are always workflow queues
		},
	})
	if err != nil {
		return nil, err
	}

	return &workflowservice.ShutdownWorkerResponse{}, nil
}

// QueryWorkflow returns query result for a specified workflow execution
func (wh *WorkflowHandler) QueryWorkflow(ctx context.Context, request *workflowservice.QueryWorkflowRequest) (_ *workflowservice.QueryWorkflowResponse, retError error) {
	defer log.CapturePanic(wh.logger, &retError)

	if wh.config.DisallowQuery(request.GetNamespace()) {
		return nil, errQueryDisallowedForNamespace
	}

	if request == nil {
		return nil, errRequestNotSet
	}

	if err := validateExecution(request.Execution); err != nil {
		return nil, err
	}

	if request.Query == nil {
		return nil, errQueryNotSet
	}

	if request.Query.GetQueryType() == "" {
		return nil, errQueryTypeNotSet
	}

	enums.SetDefaultQueryRejectCondition(&request.QueryRejectCondition)

	namespaceID, err := wh.namespaceRegistry.GetNamespaceID(namespace.Name(request.GetNamespace()))
	if err != nil {
		return nil, err
	}

	sizeLimitError := wh.config.BlobSizeLimitError(request.GetNamespace())
	sizeLimitWarn := wh.config.BlobSizeLimitWarn(request.GetNamespace())

	if err := common.CheckEventBlobSizeLimit(
		request.GetQuery().GetQueryArgs().Size(),
		sizeLimitWarn,
		sizeLimitError,
		namespaceID.String(),
		request.GetExecution().GetWorkflowId(),
		request.GetExecution().GetRunId(),
		wh.metricsScope(ctx).WithTags(metrics.CommandTypeTag(enumspb.COMMAND_TYPE_UNSPECIFIED.String())),
		wh.throttledLogger,
		tag.BlobSizeViolationOperation("QueryWorkflow")); err != nil {
		return nil, err
	}

	req := &historyservice.QueryWorkflowRequest{
		NamespaceId: namespaceID.String(),
		Request:     request,
	}
	hResponse, err := wh.historyClient.QueryWorkflow(ctx, req)
	if err != nil {
		if common.IsContextDeadlineExceededErr(err) {
			return nil, serviceerror.NewDeadlineExceeded("query timed out before a worker could process it")
		}
		return nil, err
	}
	return hResponse.GetResponse(), nil
}

// DescribeWorkflowExecution returns information about the specified workflow execution.
func (wh *WorkflowHandler) DescribeWorkflowExecution(ctx context.Context, request *workflowservice.DescribeWorkflowExecutionRequest) (_ *workflowservice.DescribeWorkflowExecutionResponse, retError error) {
	defer log.CapturePanic(wh.logger, &retError)

	if request == nil {
		return nil, errRequestNotSet
	}

	namespaceID, err := wh.namespaceRegistry.GetNamespaceID(namespace.Name(request.GetNamespace()))
	if err != nil {
		return nil, err
	}

	if err := validateExecution(request.Execution); err != nil {
		return nil, err
	}

	response, err := wh.historyClient.DescribeWorkflowExecution(ctx, &historyservice.DescribeWorkflowExecutionRequest{
		NamespaceId: namespaceID.String(),
		Request:     request,
	})

	if err != nil {
		return nil, err
	}

	if response.GetWorkflowExecutionInfo().GetSearchAttributes() != nil {
		saTypeMap, err := wh.saProvider.GetSearchAttributes(wh.visibilityMgr.GetIndexName(), false)
		if err != nil {
			return nil, serviceerror.NewUnavailable(fmt.Sprintf(errUnableToGetSearchAttributesMessage, err))
		}
		searchattribute.ApplyTypeMap(response.GetWorkflowExecutionInfo().GetSearchAttributes(), saTypeMap)
		aliasedSas, err := searchattribute.AliasFields(wh.saMapperProvider, response.GetWorkflowExecutionInfo().GetSearchAttributes(), request.GetNamespace())
		if err != nil {
			return nil, err
		}
		if aliasedSas != response.GetWorkflowExecutionInfo().GetSearchAttributes() {
			response.GetWorkflowExecutionInfo().SearchAttributes = aliasedSas
		}
	}

	return &workflowservice.DescribeWorkflowExecutionResponse{
		ExecutionConfig:        response.GetExecutionConfig(),
		WorkflowExecutionInfo:  response.GetWorkflowExecutionInfo(),
		PendingActivities:      response.GetPendingActivities(),
		PendingChildren:        response.GetPendingChildren(),
		PendingWorkflowTask:    response.GetPendingWorkflowTask(),
		Callbacks:              response.GetCallbacks(),
		PendingNexusOperations: response.GetPendingNexusOperations(),
		WorkflowExtendedInfo:   response.GetWorkflowExtendedInfo(),
	}, nil
}

// DescribeTaskQueue returns information about the target taskqueue, right now this API returns the
// pollers which polled this taskqueue in last few minutes.
func (wh *WorkflowHandler) DescribeTaskQueue(ctx context.Context, request *workflowservice.DescribeTaskQueueRequest) (_ *workflowservice.DescribeTaskQueueResponse, retError error) {
	defer log.CapturePanic(wh.logger, &retError)

	if request == nil {
		return nil, errRequestNotSet
	}

	namespaceName := namespace.Name(request.GetNamespace())
	namespaceID, err := wh.namespaceRegistry.GetNamespaceID(namespaceName)
	if err != nil {
		return nil, err
	}

	if request.ApiMode == enumspb.DESCRIBE_TASK_QUEUE_MODE_UNSPECIFIED {
		err = tqid.NormalizeAndValidatePartition(request.TaskQueue, "", wh.config.MaxIDLengthLimit())
	} else {
		err = tqid.NormalizeAndValidate(request.TaskQueue, "", wh.config.MaxIDLengthLimit())
	}
	if err != nil {
		return nil, err
	}

	if request.TaskQueueType == enumspb.TASK_QUEUE_TYPE_UNSPECIFIED || request.ApiMode == enumspb.DESCRIBE_TASK_QUEUE_MODE_ENHANCED {
		request.TaskQueueType = enumspb.TASK_QUEUE_TYPE_WORKFLOW
	}

	if len(request.TaskQueueTypes) == 0 {
		request.TaskQueueTypes = []enumspb.TaskQueueType{enumspb.TASK_QUEUE_TYPE_WORKFLOW, enumspb.TASK_QUEUE_TYPE_ACTIVITY}
	}

	if request.GetReportTaskReachability() &&
		len(request.GetVersions().GetBuildIds()) > wh.config.ReachabilityQueryBuildIdLimit() {
		return nil, serviceerror.NewInvalidArgument(fmt.Sprintf(
			"Too many build ids queried at once with ReportTaskReachability==true, limit: %d", wh.config.ReachabilityQueryBuildIdLimit()))
	}

	if request.ApiMode == enumspb.DESCRIBE_TASK_QUEUE_MODE_ENHANCED {
		if request.TaskQueue.Kind == enumspb.TASK_QUEUE_KIND_STICKY {
			return nil, errUseEnhancedDescribeOnStickyQueue
		}
		if partition, err := tqid.PartitionFromProto(request.TaskQueue, namespaceID.String(), enumspb.TASK_QUEUE_TYPE_WORKFLOW); err != nil {
			return nil, errTaskQueuePartitionInvalid
		} else if !partition.IsRoot() {
			return nil, errUseEnhancedDescribeOnNonRootQueue
		}
	}

	matchingResponse, err := wh.matchingClient.DescribeTaskQueue(ctx, &matchingservice.DescribeTaskQueueRequest{
		NamespaceId: namespaceID.String(),
		DescRequest: request,
	})
	if err != nil {
		return nil, err
	}

	resp := matchingResponse.DescResponse
	// Manually parse unknown fields to handle proto incompatibility.
	// TODO: remove this after 1.24.0-m3
	if resp == nil {
		resp = &workflowservice.DescribeTaskQueueResponse{}
		unknown := []byte(matchingResponse.ProtoReflect().GetUnknown())
		for len(unknown) > 0 {
			num, typ, n := protowire.ConsumeTag(unknown)
			if n < 0 {
				break
			}
			unknown = unknown[n:]
			if typ != protowire.BytesType {
				break
			}
			msg, n := protowire.ConsumeBytes(unknown)
			if n < 0 {
				break
			}
			unknown = unknown[n:]
			switch num {
			case 1:
				// msg is either a temporal.api.workflowservice.v1.DescribeTaskQueueResponse (new) or repeated temporal.api.taskqueue.v1.PollerInfo (old)
				// try DescribeTaskQueueResponse first
				var dtqr workflowservice.DescribeTaskQueueResponse
				var pi taskqueuepb.PollerInfo
				if err := proto.Unmarshal(msg, &dtqr); err == nil {
					// merge this into the response, to avoid losing data in case this was a spurious success
					proto.Merge(resp, &dtqr)
				} else if err := proto.Unmarshal(msg, &pi); err == nil {
					resp.Pollers = append(resp.Pollers, &pi)
				}
			case 2:
				// msg should be a temporal.api.taskqueue.v1.TaskQueueStatus
				var tqstatus taskqueuepb.TaskQueueStatus
				if err := proto.Unmarshal(msg, &tqstatus); err == nil {
					resp.TaskQueueStatus = &tqstatus
				}
			}
		}
	}
	return resp, nil
}

// GetClusterInfo return information about Temporal deployment.
func (wh *WorkflowHandler) GetClusterInfo(ctx context.Context, _ *workflowservice.GetClusterInfoRequest) (_ *workflowservice.GetClusterInfoResponse, retError error) {
	defer log.CapturePanic(wh.logger, &retError)

	metadata, err := wh.clusterMetadataManager.GetCurrentClusterMetadata(ctx)
	if err != nil {
		return nil, err
	}

	return &workflowservice.GetClusterInfoResponse{
		SupportedClients:  headers.SupportedClients,
		ServerVersion:     headers.ServerVersion,
		ClusterId:         metadata.ClusterId,
		VersionInfo:       metadata.VersionInfo,
		ClusterName:       metadata.ClusterName,
		HistoryShardCount: metadata.HistoryShardCount,
		PersistenceStore:  wh.persistenceExecutionName,
		VisibilityStore:   strings.Join(wh.visibilityMgr.GetStoreNames(), ","),
	}, nil
}

// GetSystemInfo returns information about the Temporal system.
func (wh *WorkflowHandler) GetSystemInfo(ctx context.Context, request *workflowservice.GetSystemInfoRequest) (_ *workflowservice.GetSystemInfoResponse, retError error) {
	defer log.CapturePanic(wh.logger, &retError)

	if request == nil {
		return nil, errRequestNotSet
	}

	return &workflowservice.GetSystemInfoResponse{
		ServerVersion: headers.ServerVersion,
		// Capabilities should be added as needed. In many cases, capabilities are
		// hardcoded boolean true values since older servers will respond with a
		// form of this message without the field which is implied false.
		Capabilities: &workflowservice.GetSystemInfoResponse_Capabilities{
			SignalAndQueryHeader:            true,
			InternalErrorDifferentiation:    true,
			ActivityFailureIncludeHeartbeat: true,
			SupportsSchedules:               true,
			EncodedFailureAttributes:        true,
			UpsertMemo:                      true,
			EagerWorkflowStart:              true,
			SdkMetadata:                     true,
			BuildIdBasedVersioning:          true,
			CountGroupByExecutionStatus:     true,
			Nexus:                           wh.httpEnabled && wh.config.EnableNexusAPIs(),
		},
	}, nil
}

// ListTaskQueuePartitions returns all the partition and host for a task queue.
func (wh *WorkflowHandler) ListTaskQueuePartitions(ctx context.Context, request *workflowservice.ListTaskQueuePartitionsRequest) (_ *workflowservice.ListTaskQueuePartitionsResponse, retError error) {
	defer log.CapturePanic(wh.logger, &retError)

	if request == nil {
		return nil, errRequestNotSet
	}

	namespaceName := namespace.Name(request.GetNamespace())
	if err := tqid.NormalizeAndValidate(request.TaskQueue, "", wh.config.MaxIDLengthLimit()); err != nil {
		return nil, err
	}

	namespaceID, err := wh.namespaceRegistry.GetNamespaceID(namespaceName)
	if err != nil {
		return nil, err
	}

	matchingResponse, err := wh.matchingClient.ListTaskQueuePartitions(ctx, &matchingservice.ListTaskQueuePartitionsRequest{
		NamespaceId: namespaceID.String(),
		Namespace:   request.GetNamespace(),
		TaskQueue:   request.TaskQueue,
	})

	if matchingResponse == nil {
		return nil, err
	}

	return &workflowservice.ListTaskQueuePartitionsResponse{
		ActivityTaskQueuePartitions: matchingResponse.ActivityTaskQueuePartitions,
		WorkflowTaskQueuePartitions: matchingResponse.WorkflowTaskQueuePartitions,
	}, err
}

// Creates a new schedule.
func (wh *WorkflowHandler) CreateSchedule(ctx context.Context, request *workflowservice.CreateScheduleRequest) (_ *workflowservice.CreateScheduleResponse, retError error) {
	defer log.CapturePanic(wh.logger, &retError)

	if request == nil {
		return nil, errRequestNotSet
	}

	if !wh.config.EnableSchedules(request.Namespace) {
		return nil, errSchedulesNotAllowed
	}

	workflowID := scheduler.WorkflowIDPrefix + request.ScheduleId

	if err := wh.validateWorkflowID(workflowID); err != nil {
		return nil, err
	}

	wh.logger.Debug("Received CreateSchedule", tag.ScheduleID(request.ScheduleId))

	if request.GetRequestId() == "" {
		return nil, errRequestIDNotSet
	}

	if len(request.GetRequestId()) > wh.config.MaxIDLengthLimit() {
		return nil, errRequestIDTooLong
	}

	namespaceName := namespace.Name(request.Namespace)
	namespaceID, err := wh.namespaceRegistry.GetNamespaceID(namespaceName)
	if err != nil {
		return nil, err
	}

	if request.Schedule == nil {
		request.Schedule = &schedulepb.Schedule{}
	}
	err = wh.canonicalizeScheduleSpec(request.Schedule)
	if err != nil {
		return nil, err
	}

	// Add namespace division before unaliasing search attributes.
	searchattribute.AddSearchAttribute(&request.SearchAttributes, searchattribute.TemporalNamespaceDivision, payload.EncodeString(scheduler.NamespaceDivision))

	sa, err := wh.unaliasedSearchAttributesFrom(request.GetSearchAttributes(), namespaceName)
	if err != nil {
		return nil, err
	}

	if err = wh.validateStartWorkflowArgsForSchedule(namespaceName, request.GetSchedule().GetAction().GetStartWorkflow()); err != nil {
		return nil, err
	}

	// size limits will be validated on history. note that the start workflow request is
	// embedded in the schedule, which is in the scheduler input. so if the scheduler itself
	// doesn't exceed the limit, the started workflows should be safe as well.

	// Set up input to scheduler workflow
	input := &schedulespb.StartScheduleArgs{
		Schedule:     request.Schedule,
		InitialPatch: request.InitialPatch,
		State: &schedulespb.InternalState{
			Namespace:     namespaceName.String(),
			NamespaceId:   namespaceID.String(),
			ScheduleId:    request.ScheduleId,
			ConflictToken: scheduler.InitialConflictToken,
		},
	}
	inputPayloads, err := sdk.PreferProtoDataConverter.ToPayloads(input)
	if err != nil {
		return nil, err
	}
	// Add initial memo for list schedules
	wh.addInitialScheduleMemo(request, input)
	// Create StartWorkflowExecutionRequest
	startReq := &workflowservice.StartWorkflowExecutionRequest{
		Namespace:                request.Namespace,
		WorkflowId:               workflowID,
		WorkflowType:             &commonpb.WorkflowType{Name: scheduler.WorkflowType},
		TaskQueue:                &taskqueuepb.TaskQueue{Name: primitives.PerNSWorkerTaskQueue},
		Input:                    inputPayloads,
		Identity:                 request.Identity,
		RequestId:                request.RequestId,
		WorkflowIdReusePolicy:    enumspb.WORKFLOW_ID_REUSE_POLICY_ALLOW_DUPLICATE,
		WorkflowIdConflictPolicy: enumspb.WORKFLOW_ID_CONFLICT_POLICY_FAIL,
		Memo:                     request.Memo,
		SearchAttributes:         sa,
	}
	_, err = wh.historyClient.StartWorkflowExecution(
		ctx,
		common.CreateHistoryStartWorkflowRequest(
			namespaceID.String(),
			startReq,
			nil,
			nil,
			time.Now().UTC(),
		),
	)

	if err != nil {
		return nil, err
	}
	token := make([]byte, 8)
	binary.BigEndian.PutUint64(token, scheduler.InitialConflictToken)
	return &workflowservice.CreateScheduleResponse{
		ConflictToken: token,
	}, nil
}

// Validates inner start workflow request. Note that this can mutate search attributes if present.
func (wh *WorkflowHandler) validateStartWorkflowArgsForSchedule(
	namespaceName namespace.Name,
	startWorkflow *workflowpb.NewWorkflowExecutionInfo,
) error {
	if startWorkflow == nil {
		return nil
	}

	if err := wh.validateWorkflowID(startWorkflow.WorkflowId + scheduler.AppendedTimestampForValidation); err != nil {
		return err
	}

	if startWorkflow.WorkflowType == nil || startWorkflow.WorkflowType.GetName() == "" {
		return errWorkflowTypeNotSet
	}

	if len(startWorkflow.WorkflowType.GetName()) > wh.config.MaxIDLengthLimit() {
		return errWorkflowTypeTooLong
	}

	if err := tqid.NormalizeAndValidate(startWorkflow.TaskQueue, "", wh.config.MaxIDLengthLimit()); err != nil {
		return err
	}

	if err := wh.validateStartWorkflowTimeouts(&workflowservice.StartWorkflowExecutionRequest{
		WorkflowExecutionTimeout: startWorkflow.WorkflowExecutionTimeout,
		WorkflowRunTimeout:       startWorkflow.WorkflowRunTimeout,
		WorkflowTaskTimeout:      startWorkflow.WorkflowTaskTimeout,
	}); err != nil {
		return err
	}

	if len(startWorkflow.CronSchedule) > 0 {
		return errCronNotAllowed
	}

	if startWorkflow.WorkflowIdReusePolicy != enumspb.WORKFLOW_ID_REUSE_POLICY_UNSPECIFIED &&
		startWorkflow.WorkflowIdReusePolicy != enumspb.WORKFLOW_ID_REUSE_POLICY_ALLOW_DUPLICATE {
		return errIDReusePolicyNotAllowed
	}

	// Unalias startWorkflow search attributes only for validation.
	// Keep aliases in the request, because the request will be
	// sent back to frontend to start workflows, which will unalias at that point.
	unaliasedStartWorkflowSas, err := searchattribute.UnaliasFields(wh.saMapperProvider, startWorkflow.GetSearchAttributes(), namespaceName.String())
	if err != nil {
		return err
	}
	return wh.validateSearchAttributes(unaliasedStartWorkflowSas, namespaceName)
}

// TODO: move these to the proper order
func (wh *WorkflowHandler) DescribeDeployment(ctx context.Context, request *workflowservice.DescribeDeploymentRequest) (_ *workflowservice.DescribeDeploymentResponse, retError error) {
	defer log.CapturePanic(wh.logger, &retError)

	if request == nil {
		return nil, errRequestNotSet
	}

	if len(request.Namespace) == 0 {
		return nil, errNamespaceNotSet
	}

	if !wh.config.EnableDeployments(request.Namespace) {
		return nil, errDeploymentsNotAllowed
	}

	namespaceEntry, err := wh.namespaceRegistry.GetNamespace(namespace.Name(request.GetNamespace()))
	if err != nil {
		return nil, err
	}
	deploymentInfo, err := wh.deploymentStoreClient.DescribeDeployment(ctx, namespaceEntry, request.Deployment.GetSeriesName(), request.Deployment.GetBuildId())
	if err != nil {
		return nil, err
	}

	return &workflowservice.DescribeDeploymentResponse{
		DeploymentInfo: deploymentInfo,
	}, nil
}

// [cleanup-wv-pre-release]
func (wh *WorkflowHandler) GetCurrentDeployment(ctx context.Context, request *workflowservice.GetCurrentDeploymentRequest) (_ *workflowservice.GetCurrentDeploymentResponse, retError error) {
	defer log.CapturePanic(wh.logger, &retError)

	if request == nil {
		return nil, errRequestNotSet
	}

	if len(request.Namespace) == 0 {
		return nil, errNamespaceNotSet
	}

	if !wh.config.EnableDeployments(request.Namespace) {
		return nil, errDeploymentsNotAllowed
	}

	namespaceEntry, err := wh.namespaceRegistry.GetNamespace(namespace.Name(request.GetNamespace()))
	if err != nil {
		return nil, err
	}

	describeDeploymentResponse, err := wh.deploymentStoreClient.GetCurrentDeployment(ctx, namespaceEntry, request.SeriesName)
	if err != nil {
		return nil, err
	}

	return &workflowservice.GetCurrentDeploymentResponse{
		CurrentDeploymentInfo: describeDeploymentResponse,
	}, nil
}

// [cleanup-wv-pre-release]
func (wh *WorkflowHandler) ListDeployments(
	ctx context.Context,
	request *workflowservice.ListDeploymentsRequest,
) (_ *workflowservice.ListDeploymentsResponse, retError error) {
	defer log.CapturePanic(wh.logger, &retError)

	if request == nil {
		return nil, errRequestNotSet
	}

	if len(request.Namespace) == 0 {
		return nil, errNamespaceNotSet
	}

	if !wh.config.EnableDeployments(request.Namespace) {
		return nil, errDeploymentsNotAllowed
	}

	namespaceEntry, err := wh.namespaceRegistry.GetNamespace(namespace.Name(request.GetNamespace()))
	if err != nil {
		return nil, err
	}

	if wh.config.DisableListVisibilityByFilter(namespaceEntry.Name().String()) {
		return nil, errListNotAllowed
	}

	maxPageSize := int32(wh.config.VisibilityMaxPageSize(request.GetNamespace()))
	if request.GetPageSize() <= 0 || request.GetPageSize() > maxPageSize {
		request.PageSize = maxPageSize
	}

	deployments, nextPageToken, err := wh.deploymentStoreClient.ListDeployments(ctx, namespaceEntry, request.SeriesName, int(request.PageSize), request.NextPageToken)
	if err != nil {
		return nil, err
	}

	return &workflowservice.ListDeploymentsResponse{
		Deployments:   deployments,
		NextPageToken: nextPageToken,
	}, nil
}

// [cleanup-wv-pre-release]
func (wh *WorkflowHandler) GetDeploymentReachability(
	ctx context.Context,
	request *workflowservice.GetDeploymentReachabilityRequest,
) (_ *workflowservice.GetDeploymentReachabilityResponse, retError error) {
	defer log.CapturePanic(wh.logger, &retError)

	if request == nil {
		return nil, errRequestNotSet
	}

	if len(request.Namespace) == 0 {
		return nil, errNamespaceNotSet
	}

	if !wh.config.EnableDeployments(request.Namespace) {
		return nil, errDeploymentsNotAllowed
	}

	if request.GetDeployment() == nil {
		return nil, serviceerror.NewInvalidArgument("deployment is required")
	}

	namespaceEntry, err := wh.namespaceRegistry.GetNamespace(namespace.Name(request.GetNamespace()))
	if err != nil {
		return nil, err
	}
	resp, err := wh.deploymentStoreClient.GetDeploymentReachability(ctx, namespaceEntry, request.Deployment.SeriesName, request.Deployment.BuildId)
	if err != nil {
		return nil, err
	}

	return resp, nil
}

// [cleanup-wv-pre-release]
func (wh *WorkflowHandler) SetCurrentDeployment(ctx context.Context, request *workflowservice.SetCurrentDeploymentRequest) (_ *workflowservice.SetCurrentDeploymentResponse, retError error) {
	defer log.CapturePanic(wh.logger, &retError)

	if request == nil {
		return nil, errRequestNotSet
	}

	if len(request.Namespace) == 0 {
		return nil, errNamespaceNotSet
	}

	if !wh.config.EnableDeployments(request.Namespace) {
		return nil, errDeploymentsNotAllowed
	}

	namespaceEntry, err := wh.namespaceRegistry.GetNamespace(namespace.Name(request.GetNamespace()))
	if err != nil {
		return nil, err
	}

	// TODO: should we get this from the request?
	requestID := uuid.New()

	current, previous, err := wh.deploymentStoreClient.SetCurrentDeployment(
		ctx,
		namespaceEntry,
		request.Deployment,
		request.UpdateMetadata,
		request.Identity,
		requestID,
	)
	if err != nil {
		return nil, err
	}

	return &workflowservice.SetCurrentDeploymentResponse{
		CurrentDeploymentInfo:  current,
		PreviousDeploymentInfo: previous,
	}, nil
}

// Versioning-3 Public-Preview API's

func (wh *WorkflowHandler) DescribeWorkerDeploymentVersion(ctx context.Context, request *workflowservice.DescribeWorkerDeploymentVersionRequest) (_ *workflowservice.DescribeWorkerDeploymentVersionResponse, retError error) {
	defer log.CapturePanic(wh.logger, &retError)

	if request == nil {
		return nil, errRequestNotSet
	}

	if len(request.Namespace) == 0 {
		return nil, errNamespaceNotSet
	}

	if !wh.config.EnableDeploymentVersions(request.Namespace) {
		return nil, errDeploymentsNotAllowed
	}

	namespaceEntry, err := wh.namespaceRegistry.GetNamespace(namespace.Name(request.GetNamespace()))
	if err != nil {
		return nil, err
	}
	workerDeploymentVersionInfo, err := wh.workerDeploymentClient.DescribeVersion(ctx, namespaceEntry, request.Version)
	if err != nil {
		return nil, err
	}

	return &workflowservice.DescribeWorkerDeploymentVersionResponse{
		WorkerDeploymentVersionInfo: workerDeploymentVersionInfo,
	}, nil
}

func (wh *WorkflowHandler) SetWorkerDeploymentCurrentVersion(ctx context.Context, request *workflowservice.SetWorkerDeploymentCurrentVersionRequest) (_ *workflowservice.SetWorkerDeploymentCurrentVersionResponse, retError error) {
	defer log.CapturePanic(wh.logger, &retError)

	if request == nil {
		return nil, errRequestNotSet
	}

	if len(request.Namespace) == 0 {
		return nil, errNamespaceNotSet
	}

	if !wh.config.EnableDeploymentVersions(request.Namespace) {
		return nil, errDeploymentsNotAllowed
	}

	namespaceEntry, err := wh.namespaceRegistry.GetNamespace(namespace.Name(request.GetNamespace()))
	if err != nil {
		return nil, err
	}

	// TODO (Shivam): error out if build_ID is empty

<<<<<<< HEAD
	resp, err := wh.workerDeploymentClient.SetCurrentVersion(ctx, namespaceEntry, request.DeploymentName, request.Version, request.Identity, request.GetConflictToken())
=======
	resp, err := wh.workerDeploymentClient.SetCurrentVersion(ctx, namespaceEntry, request.DeploymentName, request.Version, request.Identity)
>>>>>>> 214cd5ee
	if err != nil {
		return nil, err
	}

	return &workflowservice.SetWorkerDeploymentCurrentVersionResponse{
		PreviousVersion: resp.PreviousVersion,
	}, nil
}

func (wh *WorkflowHandler) SetWorkerDeploymentRampingVersion(ctx context.Context, request *workflowservice.SetWorkerDeploymentRampingVersionRequest) (_ *workflowservice.SetWorkerDeploymentRampingVersionResponse, retError error) {
	defer log.CapturePanic(wh.logger, &retError)

	if request == nil {
		return nil, errRequestNotSet
	}

	if len(request.Namespace) == 0 {
		return nil, errNamespaceNotSet
	}

	if !wh.config.EnableDeploymentVersions(request.Namespace) {
		return nil, errDeploymentsNotAllowed
	}

	namespaceEntry, err := wh.namespaceRegistry.GetNamespace(namespace.Name(request.GetNamespace()))
	if err != nil {
		return nil, err
	}

	if request.GetVersion() == "" {
		if request.GetPercentage() != 0 {
			return nil, serviceerror.NewInvalidArgument("Empty value for build_id must be paired with percentage=0")
		}
	}

	if request.GetPercentage() < 0 || request.GetPercentage() > 100 {
		return nil, serviceerror.NewInvalidArgument("Percentage must be between 0 and 100 (inclusive)")
	}

<<<<<<< HEAD
	resp, err := wh.workerDeploymentClient.SetRampingVersion(ctx, namespaceEntry, request.DeploymentName, request.Version, request.GetPercentage(), request.GetIdentity(), request.GetConflictToken())
=======
	resp, err := wh.workerDeploymentClient.SetRampingVersion(ctx, namespaceEntry, request.DeploymentName, request.Version, request.GetPercentage(), request.GetIdentity())
>>>>>>> 214cd5ee
	if err != nil {
		return nil, err
	}

	return &workflowservice.SetWorkerDeploymentRampingVersionResponse{
		PreviousVersion:    resp.PreviousVersion,
		PreviousPercentage: resp.PreviousPercentage,
	}, nil
}

func (wh *WorkflowHandler) ListWorkerDeployments(ctx context.Context, request *workflowservice.ListWorkerDeploymentsRequest) (_ *workflowservice.ListWorkerDeploymentsResponse, retError error) {
	defer log.CapturePanic(wh.logger, &retError)

	if request == nil {
		return nil, errRequestNotSet
	}

	if len(request.Namespace) == 0 {
		return nil, errNamespaceNotSet
	}

	if !wh.config.EnableDeploymentVersions(request.Namespace) {
		return nil, errDeploymentsNotAllowed
	}

	namespaceEntry, err := wh.namespaceRegistry.GetNamespace(namespace.Name(request.GetNamespace()))
	if err != nil {
		return nil, err
	}

	if wh.config.DisableListVisibilityByFilter(namespaceEntry.Name().String()) {
		return nil, errListNotAllowed
	}

	maxPageSize := int32(wh.config.VisibilityMaxPageSize(request.GetNamespace()))
	if request.GetPageSize() <= 0 || request.GetPageSize() > maxPageSize {
		request.PageSize = maxPageSize
	}

	resp, nextPageToken, err := wh.workerDeploymentClient.ListWorkerDeployments(ctx, namespaceEntry, int(request.PageSize), request.NextPageToken)
	if err != nil {
		return nil, err
	}

	workerDeployments := make([]*workflowservice.ListWorkerDeploymentsResponse_WorkerDeploymentSummary, len(resp))
	for i, d := range resp {
		workerDeployments[i] = &workflowservice.ListWorkerDeploymentsResponse_WorkerDeploymentSummary{
			Name:          d.Name,
			CreateTime:    d.CreateTime,
			RoutingConfig: d.RoutingConfig,
		}
	}

	return &workflowservice.ListWorkerDeploymentsResponse{
		WorkerDeployments: workerDeployments,
		NextPageToken:     nextPageToken,
	}, nil
}

func (wh *WorkflowHandler) DescribeWorkerDeployment(ctx context.Context, request *workflowservice.DescribeWorkerDeploymentRequest) (_ *workflowservice.DescribeWorkerDeploymentResponse, retError error) {
	defer log.CapturePanic(wh.logger, &retError)

	if request == nil {
		return nil, errRequestNotSet
	}

	namespaceEntry, err := wh.namespaceRegistry.GetNamespace(namespace.Name(request.GetNamespace()))
	if err != nil {
		return nil, err
	}

<<<<<<< HEAD
	return wh.workerDeploymentClient.DescribeWorkerDeployment(ctx, namespaceEntry, request.DeploymentName)
}

func (wh *WorkflowHandler) DeleteWorkerDeployment(ctx context.Context, request *workflowservice.DeleteWorkerDeploymentRequest) (*workflowservice.DeleteWorkerDeploymentResponse, error) {
	//TODO implement me
=======
	workerDeploymentInfo, err := wh.workerDeploymentClient.DescribeWorkerDeployment(ctx, namespaceEntry, request.DeploymentName)
	if err != nil {
		return nil, err
	}

	return &workflowservice.DescribeWorkerDeploymentResponse{
		WorkerDeploymentInfo: workerDeploymentInfo,
	}, nil
}

func (wh *WorkflowHandler) DeleteWorkerDeployment(ctx context.Context, request *workflowservice.DeleteWorkerDeploymentRequest) (*workflowservice.DeleteWorkerDeploymentResponse, error) {
	// TODO implement me
>>>>>>> 214cd5ee
	panic("implement me")
}

func (wh *WorkflowHandler) DeleteWorkerDeploymentVersion(ctx context.Context, request *workflowservice.DeleteWorkerDeploymentVersionRequest) (_ *workflowservice.DeleteWorkerDeploymentVersionResponse, retError error) {
	defer log.CapturePanic(wh.logger, &retError)

	if request == nil {
		return nil, errRequestNotSet
	}

	namespaceEntry, err := wh.namespaceRegistry.GetNamespace(namespace.Name(request.GetNamespace()))
	if err != nil {
		return nil, err
	}

	err = wh.workerDeploymentClient.DeleteWorkerDeploymentVersion(ctx, namespaceEntry, request.Version)
	if err != nil {
		return nil, err
	}

	return &workflowservice.DeleteWorkerDeploymentVersionResponse{}, nil
}

// Returns the schedule description and current state of an existing schedule.
func (wh *WorkflowHandler) DescribeSchedule(ctx context.Context, request *workflowservice.DescribeScheduleRequest) (_ *workflowservice.DescribeScheduleResponse, retError error) {
	defer log.CapturePanic(wh.logger, &retError)

	if request == nil {
		return nil, errRequestNotSet
	}

	if !wh.config.EnableSchedules(request.Namespace) {
		return nil, errSchedulesNotAllowed
	}

	namespaceID, err := wh.namespaceRegistry.GetNamespaceID(namespace.Name(request.GetNamespace()))
	if err != nil {
		return nil, err
	}

	workflowID := scheduler.WorkflowIDPrefix + request.ScheduleId
	execution := &commonpb.WorkflowExecution{WorkflowId: workflowID}

	// first describe to get memo and search attributes
	describeResponse, err := wh.historyClient.DescribeWorkflowExecution(ctx, &historyservice.DescribeWorkflowExecutionRequest{
		NamespaceId: namespaceID.String(),
		Request: &workflowservice.DescribeWorkflowExecutionRequest{
			Namespace: request.Namespace,
			Execution: execution,
		},
	})
	if err != nil {
		// TODO: rewrite "workflow" in error messages to "schedule"
		return nil, err
	}

	executionInfo := describeResponse.GetWorkflowExecutionInfo()
	if executionInfo.GetStatus() != enumspb.WORKFLOW_EXECUTION_STATUS_RUNNING {
		// only treat running schedules as existing
		return nil, serviceerror.NewNotFound("schedule not found")
	}

	// map search attributes
	if sas := executionInfo.GetSearchAttributes(); sas != nil {
		saTypeMap, err := wh.saProvider.GetSearchAttributes(wh.visibilityMgr.GetIndexName(), false)
		if err != nil {
			return nil, serviceerror.NewUnavailable(fmt.Sprintf(errUnableToGetSearchAttributesMessage, err))
		}
		searchattribute.ApplyTypeMap(sas, saTypeMap)
		aliasedSas, err := searchattribute.AliasFields(wh.saMapperProvider, sas, request.GetNamespace())
		if err != nil {
			return nil, err
		}
		if aliasedSas != sas {
			executionInfo.SearchAttributes = aliasedSas
		}
	}

	// then query to get current state from the workflow itself
	req := &historyservice.QueryWorkflowRequest{
		NamespaceId: namespaceID.String(),
		Request: &workflowservice.QueryWorkflowRequest{
			Namespace: request.Namespace,
			Execution: execution,
			Query:     &querypb.WorkflowQuery{QueryType: scheduler.QueryNameDescribe},
		},
	}
	res, err := wh.historyClient.QueryWorkflow(ctx, req)
	if err != nil {
		return nil, err
	}

	var queryResponse schedulespb.DescribeResponse
	err = payloads.Decode(res.GetResponse().GetQueryResult(), &queryResponse)
	if err != nil {
		return nil, err
	}

	err = wh.annotateSearchAttributesOfScheduledWorkflow(&queryResponse, request.GetNamespace())
	if err != nil {
		return nil, serviceerror.NewInternal(fmt.Sprintf("describe schedule: %v", err))
	}
	// Search attributes in the Action are already in external ("aliased") form. Do not alias them here.

	// for all running workflows started by the schedule, we should check that they're still running
	origLen := len(queryResponse.Info.RunningWorkflows)
	queryResponse.Info.RunningWorkflows = util.FilterSlice(queryResponse.Info.RunningWorkflows, func(ex *commonpb.WorkflowExecution) bool {
		// we'll usually have just zero or one of these so we can just do them sequentially
		msResponse, err := wh.historyClient.GetMutableState(ctx, &historyservice.GetMutableStateRequest{
			NamespaceId: namespaceID.String(),
			// Note: do not send runid here so that we always get the latest one
			Execution: &commonpb.WorkflowExecution{WorkflowId: ex.WorkflowId},
		})
		if err != nil {
			// if it's not found, it's certainly not running, so return false. if we got
			// another error, we don't know the state so assume it's still running.
			return !common.IsNotFoundError(err)
		}
		// return true if it is still running and is part of the chain the schedule started
		return msResponse.WorkflowStatus == enumspb.WORKFLOW_EXECUTION_STATUS_RUNNING &&
			msResponse.FirstExecutionRunId == ex.RunId
	})

	if len(queryResponse.Info.RunningWorkflows) < origLen {
		// we noticed some "running workflows" aren't running anymore. poke the workflow to
		// refresh, but don't wait for the state to change. ignore errors.
		go func() {
			disconnectedCtx := headers.SetCallerInfo(context.Background(), headers.NewBackgroundCallerInfo(request.Namespace))
			_, _ = wh.historyClient.SignalWorkflowExecution(disconnectedCtx, &historyservice.SignalWorkflowExecutionRequest{
				NamespaceId: namespaceID.String(),
				SignalRequest: &workflowservice.SignalWorkflowExecutionRequest{
					Namespace:         request.Namespace,
					WorkflowExecution: execution,
					SignalName:        scheduler.SignalNameRefresh,
					Identity:          "internal refresh from describe request",
					RequestId:         uuid.New(),
				},
			})
		}()
	}

	token := make([]byte, 8)
	binary.BigEndian.PutUint64(token, uint64(queryResponse.ConflictToken))

	searchAttributes := describeResponse.GetWorkflowExecutionInfo().GetSearchAttributes()
	searchAttributes = wh.cleanScheduleSearchAttributes(searchAttributes)

	memo := describeResponse.GetWorkflowExecutionInfo().GetMemo()
	memo = wh.cleanScheduleMemo(memo)

	scheduler.CleanSpec(queryResponse.Schedule.Spec)

	return &workflowservice.DescribeScheduleResponse{
		Schedule:         queryResponse.Schedule,
		Info:             queryResponse.Info,
		Memo:             memo,
		SearchAttributes: searchAttributes,
		ConflictToken:    token,
	}, nil
}

func (wh *WorkflowHandler) annotateSearchAttributesOfScheduledWorkflow(
	queryResponse *schedulespb.DescribeResponse,
	nsName string,
) error {
	ei := wh.getScheduledWorkflowExecutionInfoFrom(queryResponse)
	if ei == nil {
		return nil
	}
	annotatedAttributes, err := wh.annotateSearchAttributes(ei.GetSearchAttributes(), nsName)
	if err != nil {
		return fmt.Errorf("annotate search attributes: %w", err)
	}
	ei.SearchAttributes = annotatedAttributes
	return nil
}

func (wh *WorkflowHandler) getScheduledWorkflowExecutionInfoFrom(
	queryResponse *schedulespb.DescribeResponse,
) *workflowpb.NewWorkflowExecutionInfo {
	action := queryResponse.GetSchedule().GetAction().GetAction()
	startWorkflowAction, ok := action.(*schedulepb.ScheduleAction_StartWorkflow)
	if !ok {
		return nil
	}
	return startWorkflowAction.StartWorkflow
}

func (wh *WorkflowHandler) annotateSearchAttributes(
	searchAttributes *commonpb.SearchAttributes,
	nsName string,
) (*commonpb.SearchAttributes, error) {
	unaliasedSearchAttrs, err := searchattribute.UnaliasFields(
		wh.saMapperProvider,
		searchAttributes,
		nsName,
	)
	if err != nil {
		return nil, fmt.Errorf("create annotations: %w", err)
	}
	saTypeMap, err := wh.saProvider.GetSearchAttributes(wh.visibilityMgr.GetIndexName(), false)
	if err != nil {
		return nil, fmt.Errorf("create annotations: %w", err)
	}
	searchattribute.ApplyTypeMap(unaliasedSearchAttrs, saTypeMap)
	annotatedAttributes, err := searchattribute.AliasFields(
		wh.saMapperProvider,
		unaliasedSearchAttrs,
		nsName,
	)
	if err != nil {
		return nil, fmt.Errorf("create annotations: %w", err)
	}
	return annotatedAttributes, nil
}

// Changes the configuration or state of an existing schedule.
func (wh *WorkflowHandler) UpdateSchedule(
	ctx context.Context,
	request *workflowservice.UpdateScheduleRequest,
) (_ *workflowservice.UpdateScheduleResponse, retError error) {
	defer log.CapturePanic(wh.logger, &retError)

	if request == nil {
		return nil, errRequestNotSet
	}

	if !wh.config.EnableSchedules(request.Namespace) {
		return nil, errSchedulesNotAllowed
	}

	if len(request.GetRequestId()) > wh.config.MaxIDLengthLimit() {
		return nil, errRequestIDTooLong
	}

	workflowID := scheduler.WorkflowIDPrefix + request.ScheduleId

	namespaceName := namespace.Name(request.Namespace)
	namespaceID, err := wh.namespaceRegistry.GetNamespaceID(namespace.Name(request.GetNamespace()))
	if err != nil {
		return nil, err
	}

	if request.Schedule == nil {
		request.Schedule = &schedulepb.Schedule{}
	}
	err = wh.canonicalizeScheduleSpec(request.Schedule)
	if err != nil {
		return nil, err
	}

	// Need to validate the custom search attributes, but need to pass the original
	// custom search attributes map to FullUpdateRequest because it needs to call
	// UpsertSearchAttributes which expects aliased names.
	_, err = wh.unaliasedSearchAttributesFrom(request.GetSearchAttributes(), namespaceName)
	if err != nil {
		return nil, err
	}

	if err = wh.validateStartWorkflowArgsForSchedule(
		namespaceName,
		request.GetSchedule().GetAction().GetStartWorkflow(),
	); err != nil {
		return nil, err
	}

	input := &schedulespb.FullUpdateRequest{
		Schedule:         request.Schedule,
		SearchAttributes: request.SearchAttributes,
	}
	if len(request.ConflictToken) >= 8 {
		input.ConflictToken = int64(binary.BigEndian.Uint64(request.ConflictToken))
	}
	inputPayloads, err := sdk.PreferProtoDataConverter.ToPayloads(input)
	if err != nil {
		return nil, err
	}

	sizeLimitError := wh.config.BlobSizeLimitError(request.GetNamespace())
	sizeLimitWarn := wh.config.BlobSizeLimitWarn(request.GetNamespace())
	if err := common.CheckEventBlobSizeLimit(
		inputPayloads.Size(),
		sizeLimitWarn,
		sizeLimitError,
		namespaceID.String(),
		workflowID,
		"", // don't have runid yet
		wh.metricsScope(ctx).WithTags(metrics.CommandTypeTag(enumspb.COMMAND_TYPE_UNSPECIFIED.String())),
		wh.throttledLogger,
		tag.BlobSizeViolationOperation("UpdateSchedule"),
	); err != nil {
		return nil, err
	}

	_, err = wh.historyClient.SignalWorkflowExecution(ctx, &historyservice.SignalWorkflowExecutionRequest{
		NamespaceId: namespaceID.String(),
		SignalRequest: &workflowservice.SignalWorkflowExecutionRequest{
			Namespace:         request.Namespace,
			WorkflowExecution: &commonpb.WorkflowExecution{WorkflowId: workflowID},
			SignalName:        scheduler.SignalNameUpdate,
			Input:             inputPayloads,
			Identity:          request.Identity,
			RequestId:         request.RequestId,
		},
	})
	if err != nil {
		return nil, err
	}

	return &workflowservice.UpdateScheduleResponse{}, nil
}

// Makes a specific change to a schedule or triggers an immediate action.
func (wh *WorkflowHandler) PatchSchedule(ctx context.Context, request *workflowservice.PatchScheduleRequest) (_ *workflowservice.PatchScheduleResponse, retError error) {
	defer log.CapturePanic(wh.logger, &retError)

	if request == nil {
		return nil, errRequestNotSet
	}

	if !wh.config.EnableSchedules(request.Namespace) {
		return nil, errSchedulesNotAllowed
	}

	if len(request.GetRequestId()) > wh.config.MaxIDLengthLimit() {
		return nil, errRequestIDTooLong
	}

	workflowID := scheduler.WorkflowIDPrefix + request.ScheduleId

	namespaceID, err := wh.namespaceRegistry.GetNamespaceID(namespace.Name(request.GetNamespace()))
	if err != nil {
		return nil, err
	}

	if len(request.Patch.Pause) > common.ScheduleNotesSizeLimit ||
		len(request.Patch.Unpause) > common.ScheduleNotesSizeLimit {
		return nil, errNotesTooLong
	}

	inputPayloads, err := sdk.PreferProtoDataConverter.ToPayloads(request.Patch)
	if err != nil {
		return nil, err
	}

	sizeLimitError := wh.config.BlobSizeLimitError(request.GetNamespace())
	sizeLimitWarn := wh.config.BlobSizeLimitWarn(request.GetNamespace())
	if err := common.CheckEventBlobSizeLimit(
		inputPayloads.Size(),
		sizeLimitWarn,
		sizeLimitError,
		namespaceID.String(),
		workflowID,
		"", // don't have runid yet
		wh.metricsScope(ctx).WithTags(metrics.CommandTypeTag(enumspb.COMMAND_TYPE_UNSPECIFIED.String())),
		wh.throttledLogger,
		tag.BlobSizeViolationOperation("PatchSchedule"),
	); err != nil {
		return nil, err
	}

	_, err = wh.historyClient.SignalWorkflowExecution(ctx, &historyservice.SignalWorkflowExecutionRequest{
		NamespaceId: namespaceID.String(),
		SignalRequest: &workflowservice.SignalWorkflowExecutionRequest{
			Namespace:         request.Namespace,
			WorkflowExecution: &commonpb.WorkflowExecution{WorkflowId: workflowID},
			SignalName:        scheduler.SignalNamePatch,
			Input:             inputPayloads,
			Identity:          request.Identity,
			RequestId:         request.RequestId,
		},
	})
	if err != nil {
		return nil, err
	}

	return &workflowservice.PatchScheduleResponse{}, nil
}

// Lists matching times within a range.
func (wh *WorkflowHandler) ListScheduleMatchingTimes(ctx context.Context, request *workflowservice.ListScheduleMatchingTimesRequest) (_ *workflowservice.ListScheduleMatchingTimesResponse, retError error) {
	defer log.CapturePanic(wh.logger, &retError)

	if request == nil {
		return nil, errRequestNotSet
	}

	if !wh.config.EnableSchedules(request.Namespace) {
		return nil, errSchedulesNotAllowed
	}

	workflowID := scheduler.WorkflowIDPrefix + request.ScheduleId

	namespaceID, err := wh.namespaceRegistry.GetNamespaceID(namespace.Name(request.GetNamespace()))
	if err != nil {
		return nil, err
	}

	queryPayload, err := sdk.PreferProtoDataConverter.ToPayloads(request)
	if err != nil {
		return nil, err
	}

	sizeLimitError := wh.config.BlobSizeLimitError(request.GetNamespace())
	sizeLimitWarn := wh.config.BlobSizeLimitWarn(request.GetNamespace())
	if err := common.CheckEventBlobSizeLimit(
		queryPayload.Size(),
		sizeLimitWarn,
		sizeLimitError,
		namespaceID.String(),
		workflowID,
		"",
		wh.metricsScope(ctx).WithTags(metrics.CommandTypeTag(enumspb.COMMAND_TYPE_UNSPECIFIED.String())),
		wh.throttledLogger,
		tag.BlobSizeViolationOperation("ListScheduleMatchingTimes")); err != nil {
		return nil, err
	}

	req := &historyservice.QueryWorkflowRequest{
		NamespaceId: namespaceID.String(),
		Request: &workflowservice.QueryWorkflowRequest{
			Namespace: request.Namespace,
			Execution: &commonpb.WorkflowExecution{WorkflowId: workflowID},
			Query: &querypb.WorkflowQuery{
				QueryType: scheduler.QueryNameListMatchingTimes,
				QueryArgs: queryPayload,
			},
		},
	}
	res, err := wh.historyClient.QueryWorkflow(ctx, req)
	if err != nil {
		return nil, err
	}

	var response workflowservice.ListScheduleMatchingTimesResponse
	err = payloads.Decode(res.GetResponse().GetQueryResult(), &response)
	if err != nil {
		return nil, err
	}

	return &response, nil
}

// Deletes a schedule, removing it from the system.
func (wh *WorkflowHandler) DeleteSchedule(ctx context.Context, request *workflowservice.DeleteScheduleRequest) (_ *workflowservice.DeleteScheduleResponse, retError error) {
	defer log.CapturePanic(wh.logger, &retError)

	if request == nil {
		return nil, errRequestNotSet
	}

	if !wh.config.EnableSchedules(request.Namespace) {
		return nil, errSchedulesNotAllowed
	}

	workflowID := scheduler.WorkflowIDPrefix + request.ScheduleId

	namespaceID, err := wh.namespaceRegistry.GetNamespaceID(namespace.Name(request.GetNamespace()))
	if err != nil {
		return nil, err
	}

	_, err = wh.historyClient.TerminateWorkflowExecution(ctx, &historyservice.TerminateWorkflowExecutionRequest{
		NamespaceId: namespaceID.String(),
		TerminateRequest: &workflowservice.TerminateWorkflowExecutionRequest{
			Namespace:         request.Namespace,
			WorkflowExecution: &commonpb.WorkflowExecution{WorkflowId: workflowID},
			Reason:            "terminated by DeleteSchedule",
			Identity:          request.Identity,
		},
	})
	if err != nil {
		return nil, err
	}

	return &workflowservice.DeleteScheduleResponse{}, nil
}

// List all schedules in a namespace.
func (wh *WorkflowHandler) ListSchedules(
	ctx context.Context,
	request *workflowservice.ListSchedulesRequest,
) (_ *workflowservice.ListSchedulesResponse, retError error) {
	defer log.CapturePanic(wh.logger, &retError)

	if request == nil {
		return nil, errRequestNotSet
	}

	if !wh.config.EnableSchedules(request.Namespace) {
		return nil, errSchedulesNotAllowed
	}

	maxPageSize := int32(wh.config.VisibilityMaxPageSize(request.GetNamespace()))
	if request.GetMaximumPageSize() <= 0 || request.GetMaximumPageSize() > maxPageSize {
		request.MaximumPageSize = maxPageSize
	}

	namespaceName := namespace.Name(request.GetNamespace())
	namespaceID, err := wh.namespaceRegistry.GetNamespaceID(namespaceName)
	if err != nil {
		return nil, err
	}

	if wh.config.DisableListVisibilityByFilter(namespaceName.String()) {
		return nil, errListNotAllowed
	}

	query := ""
	if strings.TrimSpace(request.Query) != "" {
		saNameType, err := wh.saProvider.GetSearchAttributes(wh.visibilityMgr.GetIndexName(), false)
		if err != nil {
			return nil, serviceerror.NewUnavailable(fmt.Sprintf(errUnableToGetSearchAttributesMessage, err))
		}
		if err := scheduler.ValidateVisibilityQuery(
			namespaceName,
			saNameType,
			wh.saMapperProvider,
			request.Query,
		); err != nil {
			return nil, err
		}
		query = fmt.Sprintf("%s AND (%s)", scheduler.VisibilityBaseListQuery, request.Query)
	} else {
		query = scheduler.VisibilityBaseListQuery
	}

	persistenceResp, err := wh.visibilityMgr.ListWorkflowExecutions(
		ctx,
		&manager.ListWorkflowExecutionsRequestV2{
			NamespaceID:   namespaceID,
			Namespace:     namespaceName,
			PageSize:      int(request.GetMaximumPageSize()),
			NextPageToken: request.NextPageToken,
			Query:         query,
		},
	)
	if err != nil {
		return nil, err
	}

	schedules := make([]*schedulepb.ScheduleListEntry, len(persistenceResp.Executions))
	for i, ex := range persistenceResp.Executions {
		memo := ex.GetMemo()
		info := wh.decodeScheduleListInfo(memo)
		memo = wh.cleanScheduleMemo(memo)
		workflowID := ex.GetExecution().GetWorkflowId()
		scheduleID := strings.TrimPrefix(workflowID, scheduler.WorkflowIDPrefix)
		schedules[i] = &schedulepb.ScheduleListEntry{
			ScheduleId:       scheduleID,
			Memo:             memo,
			SearchAttributes: wh.cleanScheduleSearchAttributes(ex.GetSearchAttributes()),
			Info:             info,
		}
	}

	return &workflowservice.ListSchedulesResponse{
		Schedules:     schedules,
		NextPageToken: persistenceResp.NextPageToken,
	}, nil
}

func (wh *WorkflowHandler) UpdateWorkflowExecution(
	ctx context.Context,
	request *workflowservice.UpdateWorkflowExecutionRequest,
) (_ *workflowservice.UpdateWorkflowExecutionResponse, retError error) {
	defer log.CapturePanic(wh.logger, &retError)

	if err := wh.prepareUpdateWorkflowRequest(request); err != nil {
		return nil, err
	}

	nsID, err := wh.namespaceRegistry.GetNamespaceID(namespace.Name(request.GetNamespace()))
	if err != nil {
		return nil, err
	}

	switch request.WaitPolicy.LifecycleStage { // nolint:exhaustive
	case enumspb.UPDATE_WORKFLOW_EXECUTION_LIFECYCLE_STAGE_ACCEPTED:
		metrics.WorkflowExecutionUpdateWaitStageAccepted.With(wh.metricsScope(ctx)).Record(1)
	case enumspb.UPDATE_WORKFLOW_EXECUTION_LIFECYCLE_STAGE_COMPLETED:
		metrics.WorkflowExecutionUpdateWaitStageCompleted.With(wh.metricsScope(ctx)).Record(1)
	}

	histResp, err := wh.historyClient.UpdateWorkflowExecution(ctx, &historyservice.UpdateWorkflowExecutionRequest{
		NamespaceId: nsID.String(),
		Request:     request,
	})
	if err != nil {
		return nil, err
	}
	return histResp.GetResponse(), nil
}

func (wh *WorkflowHandler) prepareUpdateWorkflowRequest(
	request *workflowservice.UpdateWorkflowExecutionRequest,
) error {
	if request == nil {
		return errRequestNotSet
	}

	if err := validateExecution(request.GetWorkflowExecution()); err != nil {
		return err
	}

	if request.GetRequest().GetMeta() == nil {
		return errUpdateMetaNotSet
	}

	if len(request.GetRequest().GetMeta().GetUpdateId()) > wh.config.MaxIDLengthLimit() {
		return errUpdateIDTooLong
	}

	if request.GetRequest().GetMeta().GetUpdateId() == "" {
		request.GetRequest().GetMeta().UpdateId = uuid.New()
	}

	if request.GetRequest().GetInput() == nil {
		return errUpdateInputNotSet
	}

	if request.GetRequest().GetInput().GetName() == "" {
		return errUpdateNameNotSet
	}

	if request.GetWaitPolicy() == nil {
		request.WaitPolicy = &updatepb.WaitPolicy{}
	}

	if !wh.config.EnableUpdateWorkflowExecution(request.Namespace) {
		return errUpdateWorkflowExecutionAPINotAllowed
	}

	enums.SetDefaultUpdateWorkflowExecutionLifecycleStage(&request.GetWaitPolicy().LifecycleStage)

	if request.WaitPolicy.LifecycleStage == enumspb.UPDATE_WORKFLOW_EXECUTION_LIFECYCLE_STAGE_ADMITTED {
		return errUpdateWorkflowExecutionAsyncAdmittedNotAllowed
	}

	if request.WaitPolicy.LifecycleStage == enumspb.UPDATE_WORKFLOW_EXECUTION_LIFECYCLE_STAGE_ACCEPTED &&
		!wh.config.EnableUpdateWorkflowExecutionAsyncAccepted(request.Namespace) {
		return errUpdateWorkflowExecutionAsyncAcceptedNotAllowed
	}

	return nil
}

func (wh *WorkflowHandler) PollWorkflowExecutionUpdate(
	ctx context.Context,
	request *workflowservice.PollWorkflowExecutionUpdateRequest,
) (_ *workflowservice.PollWorkflowExecutionUpdateResponse, retError error) {
	if request == nil {
		return nil, errRequestNotSet
	}

	if request.GetUpdateRef() == nil {
		return nil, errUpdateRefNotSet
	}

	if request.GetWaitPolicy() == nil {
		request.WaitPolicy = &updatepb.WaitPolicy{}
	}

	nsID, err := wh.namespaceRegistry.GetNamespaceID(namespace.Name(request.GetNamespace()))
	if err != nil {
		return nil, err
	}

	if !wh.config.EnableUpdateWorkflowExecution(request.Namespace) {
		return nil, errUpdateWorkflowExecutionAPINotAllowed
	}

	ctx, cancel := context.WithTimeout(ctx, frontend.DefaultLongPollTimeout)
	defer cancel()

	histResp, err := wh.historyClient.PollWorkflowExecutionUpdate(
		ctx,
		&historyservice.PollWorkflowExecutionUpdateRequest{
			NamespaceId: nsID.String(),
			Request:     request,
		},
	)
	if err != nil {
		return nil, err
	}
	return histResp.GetResponse(), nil
}

func (wh *WorkflowHandler) UpdateWorkerBuildIdCompatibility(ctx context.Context, request *workflowservice.UpdateWorkerBuildIdCompatibilityRequest) (_ *workflowservice.UpdateWorkerBuildIdCompatibilityResponse, retError error) {
	defer log.CapturePanic(wh.logger, &retError)

	if request == nil {
		return nil, errRequestNotSet
	}

	if !wh.config.EnableWorkerVersioningData(request.Namespace) {
		return nil, errWorkerVersioningNotAllowed
	}

	if err := wh.validateBuildIdCompatibilityUpdate(request); err != nil {
		return nil, err
	}

	taskQueue := &taskqueuepb.TaskQueue{Name: request.GetTaskQueue(), Kind: enumspb.TASK_QUEUE_KIND_NORMAL}
	if err := tqid.NormalizeAndValidate(taskQueue, "", wh.config.MaxIDLengthLimit()); err != nil {
		return nil, err
	}

	namespaceID, err := wh.namespaceRegistry.GetNamespaceID(namespace.Name(request.GetNamespace()))
	if err != nil {
		return nil, err
	}

	matchingResponse, err := wh.matchingClient.UpdateWorkerBuildIdCompatibility(ctx, &matchingservice.UpdateWorkerBuildIdCompatibilityRequest{
		NamespaceId: namespaceID.String(),
		TaskQueue:   request.GetTaskQueue(),
		Operation: &matchingservice.UpdateWorkerBuildIdCompatibilityRequest_ApplyPublicRequest_{
			ApplyPublicRequest: &matchingservice.UpdateWorkerBuildIdCompatibilityRequest_ApplyPublicRequest{
				Request: request,
			},
		},
	})

	if matchingResponse == nil {
		return nil, err
	}

	return &workflowservice.UpdateWorkerBuildIdCompatibilityResponse{}, err
}

func (wh *WorkflowHandler) GetWorkerBuildIdCompatibility(ctx context.Context, request *workflowservice.GetWorkerBuildIdCompatibilityRequest) (_ *workflowservice.GetWorkerBuildIdCompatibilityResponse, retError error) {
	defer log.CapturePanic(wh.logger, &retError)

	if request == nil {
		return nil, errRequestNotSet
	}

	if !wh.config.EnableWorkerVersioningData(request.Namespace) {
		return nil, errWorkerVersioningNotAllowed
	}

	taskQueue := &taskqueuepb.TaskQueue{Name: request.GetTaskQueue(), Kind: enumspb.TASK_QUEUE_KIND_NORMAL}
	if err := tqid.NormalizeAndValidate(taskQueue, "", wh.config.MaxIDLengthLimit()); err != nil {
		return nil, err
	}

	namespaceID, err := wh.namespaceRegistry.GetNamespaceID(namespace.Name(request.GetNamespace()))
	if err != nil {
		return nil, err
	}

	matchingResponse, err := wh.matchingClient.GetWorkerBuildIdCompatibility(ctx, &matchingservice.GetWorkerBuildIdCompatibilityRequest{
		NamespaceId: namespaceID.String(),
		Request:     request,
	})

	if matchingResponse == nil {
		return nil, err
	}

	return matchingResponse.Response, err
}

func (wh *WorkflowHandler) UpdateWorkerVersioningRules(ctx context.Context, request *workflowservice.UpdateWorkerVersioningRulesRequest) (_ *workflowservice.UpdateWorkerVersioningRulesResponse, retError error) {
	defer log.CapturePanic(wh.logger, &retError)

	if request == nil {
		return nil, errRequestNotSet
	}

	if !wh.config.EnableWorkerVersioningRules(request.Namespace) {
		return nil, errWorkerVersioningNotAllowed
	}

	if err := wh.validateVersionRuleBuildId(request); err != nil {
		return nil, err
	}

	taskQueue := &taskqueuepb.TaskQueue{Name: request.GetTaskQueue(), Kind: enumspb.TASK_QUEUE_KIND_NORMAL}
	if err := tqid.NormalizeAndValidate(taskQueue, "", wh.config.MaxIDLengthLimit()); err != nil {
		return nil, err
	}

	namespaceID, err := wh.namespaceRegistry.GetNamespaceID(namespace.Name(request.GetNamespace()))
	if err != nil {
		return nil, err
	}

	matchingResponse, err := wh.matchingClient.UpdateWorkerVersioningRules(ctx, &matchingservice.UpdateWorkerVersioningRulesRequest{
		NamespaceId: namespaceID.String(),
		TaskQueue:   request.GetTaskQueue(),
		Command: &matchingservice.UpdateWorkerVersioningRulesRequest_Request{
			Request: request,
		},
	})

	if matchingResponse == nil {
		return nil, err
	}

	return matchingResponse.Response, err
}

func (wh *WorkflowHandler) GetWorkerVersioningRules(ctx context.Context, request *workflowservice.GetWorkerVersioningRulesRequest) (_ *workflowservice.GetWorkerVersioningRulesResponse, retError error) {
	defer log.CapturePanic(wh.logger, &retError)

	if request == nil {
		return nil, errRequestNotSet
	}

	if !wh.config.EnableWorkerVersioningRules(request.Namespace) {
		return nil, errWorkerVersioningNotAllowed
	}

	taskQueue := &taskqueuepb.TaskQueue{Name: request.GetTaskQueue(), Kind: enumspb.TASK_QUEUE_KIND_NORMAL}
	if err := tqid.NormalizeAndValidate(taskQueue, "", wh.config.MaxIDLengthLimit()); err != nil {
		return nil, err
	}

	namespaceID, err := wh.namespaceRegistry.GetNamespaceID(namespace.Name(request.GetNamespace()))
	if err != nil {
		return nil, err
	}

	matchingResponse, err := wh.matchingClient.GetWorkerVersioningRules(ctx, &matchingservice.GetWorkerVersioningRulesRequest{
		NamespaceId: namespaceID.String(),
		TaskQueue:   request.GetTaskQueue(),
		Command: &matchingservice.GetWorkerVersioningRulesRequest_Request{
			Request: &workflowservice.GetWorkerVersioningRulesRequest{
				Namespace: request.GetNamespace(),
				TaskQueue: request.GetTaskQueue(),
			},
		},
	})

	if matchingResponse == nil {
		return nil, err
	}

	return matchingResponse.Response, err
}

func (wh *WorkflowHandler) GetWorkerTaskReachability(ctx context.Context, request *workflowservice.GetWorkerTaskReachabilityRequest) (_ *workflowservice.GetWorkerTaskReachabilityResponse, retError error) {
	defer log.CapturePanic(wh.logger, &retError)

	if request == nil {
		return nil, errRequestNotSet
	}

	if !wh.config.EnableWorkerVersioningData(request.Namespace) {
		return nil, errWorkerVersioningNotAllowed
	}

	if len(request.GetBuildIds()) == 0 {
		return nil, serviceerror.NewInvalidArgument("Must query at least one build ID (or empty string for unversioned worker)")
	}
	if len(request.GetBuildIds()) > wh.config.ReachabilityQueryBuildIdLimit() {
		return nil, serviceerror.NewInvalidArgument(fmt.Sprintf("Too many build ids queried at once, limit: %d", wh.config.ReachabilityQueryBuildIdLimit()))
	}
	gotUnversionedRequest := false
	for _, buildId := range request.GetBuildIds() {
		if buildId == "" {
			gotUnversionedRequest = true
		}
		if len(buildId) > wh.config.WorkerBuildIdSizeLimit() {
			return nil, errBuildIdTooLong
		}
	}
	if gotUnversionedRequest && len(request.GetTaskQueues()) == 0 {
		return nil, serviceerror.NewInvalidArgument("Cannot get reachability of an unversioned worker without specifying at least one task queue (empty build ID is interpereted as unversioned)")
	}

	for _, taskQueue := range request.GetTaskQueues() {
		taskQueue := &taskqueuepb.TaskQueue{Name: taskQueue, Kind: enumspb.TASK_QUEUE_KIND_NORMAL}
		if err := tqid.NormalizeAndValidate(taskQueue, "", wh.config.MaxIDLengthLimit()); err != nil {
			return nil, err
		}
	}

	ns, err := wh.namespaceRegistry.GetNamespace(namespace.Name(request.GetNamespace()))
	if err != nil {
		return nil, err
	}

	response, err := wh.getWorkerTaskReachabilityValidated(ctx, ns, request)
	if err != nil {
		var invalidArgument *serviceerror.InvalidArgument
		if errors.As(err, &invalidArgument) {
			return nil, err
		}
		// Intentionally treat all errors as internal errors
		wh.logger.Error("Failed getting worker task reachability", tag.Error(err))
		return nil, serviceerror.NewInternal("Internal error")
	}
	return response, nil
}

func (wh *WorkflowHandler) StartBatchOperation(
	ctx context.Context,
	request *workflowservice.StartBatchOperationRequest,
) (_ *workflowservice.StartBatchOperationResponse, retError error) {
	defer log.CapturePanic(wh.logger, &retError)

	if err := wh.versionChecker.ClientSupported(ctx); err != nil {
		return nil, err
	}

	if request == nil {
		return nil, errRequestNotSet
	}

	if len(request.GetJobId()) == 0 {
		return nil, errBatchJobIDNotSet
	}
	if len(request.Namespace) == 0 {
		return nil, errNamespaceNotSet
	}
	if len(request.VisibilityQuery) == 0 && len(request.Executions) == 0 {
		return nil, errBatchOpsWorkflowFilterNotSet
	}
	if len(request.VisibilityQuery) != 0 && len(request.Executions) != 0 {
		return nil, errBatchOpsWorkflowFiltersNotAllowed
	}
	if len(request.Executions) > wh.config.MaxExecutionCountBatchOperation(request.Namespace) {
		return nil, errBatchOpsMaxWorkflowExecutionCount
	}
	if len(request.Reason) == 0 {
		return nil, errReasonNotSet
	}
	if request.Operation == nil {
		return nil, errBatchOperationNotSet
	}

	if !wh.config.EnableBatcher(request.Namespace) {
		return nil, errBatchAPINotAllowed
	}

	// Validate concurrent batch operation
	maxConcurrentBatchOperation := wh.config.MaxConcurrentBatchOperation(request.GetNamespace())
	countResp, err := wh.CountWorkflowExecutions(ctx, &workflowservice.CountWorkflowExecutionsRequest{
		Namespace: request.GetNamespace(),
		Query:     batcher.OpenBatchOperationQuery,
	})
	if err != nil {
		return nil, err
	}

	openBatchOperationCount := int(countResp.GetCount())
	if openBatchOperationCount >= maxConcurrentBatchOperation {
		return nil, &serviceerror.ResourceExhausted{
			Cause:   enumspb.RESOURCE_EXHAUSTED_CAUSE_CONCURRENT_LIMIT,
			Scope:   enumspb.RESOURCE_EXHAUSTED_SCOPE_NAMESPACE,
			Message: "Max concurrent batch operations is reached",
		}
	}

	visibilityQuery := request.GetVisibilityQuery()

	namespaceID, err := wh.namespaceRegistry.GetNamespaceID(namespace.Name(request.GetNamespace()))
	if err != nil {
		return nil, err
	}
	var identity string
	var operationType string
	var signalParams batcher.SignalParams
	var resetParams batcher.ResetParams
	var updateOptionsParams batcher.UpdateOptionsParams
	var unpauseActivitiesParams batcher.UnpauseActivitiesParams
	switch op := request.Operation.(type) {
	case *workflowservice.StartBatchOperationRequest_TerminationOperation:
		identity = op.TerminationOperation.GetIdentity()
		operationType = batcher.BatchTypeTerminate
	case *workflowservice.StartBatchOperationRequest_SignalOperation:
		identity = op.SignalOperation.GetIdentity()
		operationType = batcher.BatchTypeSignal
		signalParams.SignalName = op.SignalOperation.GetSignal()
		signalParams.Input = op.SignalOperation.GetInput()
	case *workflowservice.StartBatchOperationRequest_CancellationOperation:
		identity = op.CancellationOperation.GetIdentity()
		operationType = batcher.BatchTypeCancel
	case *workflowservice.StartBatchOperationRequest_DeletionOperation:
		identity = op.DeletionOperation.GetIdentity()
		operationType = batcher.BatchTypeDelete
	case *workflowservice.StartBatchOperationRequest_ResetOperation:
		identity = op.ResetOperation.GetIdentity()
		operationType = batcher.BatchTypeReset
		if op.ResetOperation.Options != nil {
			if op.ResetOperation.Options.Target == nil {
				return nil, serviceerror.NewInvalidArgument("batch reset missing target")
			}
			encoded, err := op.ResetOperation.Options.Marshal()
			if err != nil {
				return nil, err
			}
			resetParams.ResetOptions = encoded
		} else {
			// TODO: remove support for old fields later
			resetType := op.ResetOperation.GetResetType()
			if _, ok := enumspb.ResetType_name[int32(resetType)]; !ok || resetType == enumspb.RESET_TYPE_UNSPECIFIED {
				return nil, serviceerror.NewInvalidArgument(fmt.Sprintf("unknown batch reset type %v", resetType))
			}
			resetParams.ResetType = resetType
			resetParams.ResetReapplyType = op.ResetOperation.GetResetReapplyType()
		}
	case *workflowservice.StartBatchOperationRequest_UpdateWorkflowOptionsOperation:
		identity = op.UpdateWorkflowOptionsOperation.GetIdentity()
		operationType = batcher.BatchTypeUpdateOptions
		updateOptionsParams.WorkflowExecutionOptions = op.UpdateWorkflowOptionsOperation.GetWorkflowExecutionOptions()
		updateOptionsParams.UpdateMask = op.UpdateWorkflowOptionsOperation.GetUpdateMask()
	case *workflowservice.StartBatchOperationRequest_UnpauseActivitiesOperation:
		operationType = batcher.BatchTypeUnpauseActivities
		if op.UnpauseActivitiesOperation == nil {
			return nil, serviceerror.NewInvalidArgument("unpause activities operation is not set")
		}
		if op.UnpauseActivitiesOperation.GetActivity() == nil {
			return nil, serviceerror.NewInvalidArgument("activity filter must be set")
		}

		switch a := op.UnpauseActivitiesOperation.GetActivity().(type) {
		case *batchpb.BatchOperationUnpauseActivities_Type:
			if len(a.Type) == 0 {
				return nil, serviceerror.NewInvalidArgument("Either activity type must be set, or match all should be set to true")
			}
			unpauseCause := fmt.Sprintf("%s = 'property:activityType=%s'", searchattribute.TemporalPauseInfo, a.Type)
			visibilityQuery = fmt.Sprintf("(%s) AND (%s)", visibilityQuery, unpauseCause)
			unpauseActivitiesParams.ActivityType = a.Type
		case *batchpb.BatchOperationUnpauseActivities_MatchAll:
			if a.MatchAll == false {
				return nil, serviceerror.NewInvalidArgument("Either activity type must be set, or match all should be set to true")
			}
			wildCardUnpause := fmt.Sprintf("%s STARTS_WITH 'property:activityType='", searchattribute.TemporalPauseInfo)
			visibilityQuery = fmt.Sprintf("(%s) AND (%s)", visibilityQuery, wildCardUnpause)
			unpauseActivitiesParams.MatchAll = true
		}

		unpauseActivitiesParams.ResetAttempts = op.UnpauseActivitiesOperation.ResetAttempts
		unpauseActivitiesParams.ResetHeartbeat = op.UnpauseActivitiesOperation.ResetHeartbeat
		unpauseActivitiesParams.Jitter = op.UnpauseActivitiesOperation.Jitter.AsDuration()
	default:
		return nil, serviceerror.NewInvalidArgument(fmt.Sprintf("The operation type %T is not supported", op))
	}

	input := &batcher.BatchParams{
		Namespace:               request.GetNamespace(),
		Query:                   visibilityQuery,
		Executions:              request.GetExecutions(),
		Reason:                  request.GetReason(),
		BatchType:               operationType,
		RPS:                     float64(request.GetMaxOperationsPerSecond()),
		TerminateParams:         batcher.TerminateParams{},
		CancelParams:            batcher.CancelParams{},
		SignalParams:            signalParams,
		DeleteParams:            batcher.DeleteParams{},
		ResetParams:             resetParams,
		UpdateOptionsParams:     updateOptionsParams,
		UnpauseActivitiesParams: unpauseActivitiesParams,
	}
	inputPayload, err := sdk.PreferProtoDataConverter.ToPayloads(input)
	if err != nil {
		return nil, err
	}

	memo := &commonpb.Memo{
		Fields: map[string]*commonpb.Payload{
			batcher.BatchOperationTypeMemo: payload.EncodeString(operationType),
			batcher.BatchReasonMemo:        payload.EncodeString(request.GetReason()),
		},
	}

	// Add pre-define search attributes
	var searchAttributes *commonpb.SearchAttributes
	searchattribute.AddSearchAttribute(&searchAttributes, searchattribute.BatcherUser, payload.EncodeString(identity))
	searchattribute.AddSearchAttribute(&searchAttributes, searchattribute.TemporalNamespaceDivision, payload.EncodeString(batcher.NamespaceDivision))

	startReq := &workflowservice.StartWorkflowExecutionRequest{
		Namespace:                request.Namespace,
		WorkflowId:               request.GetJobId(),
		WorkflowType:             &commonpb.WorkflowType{Name: batcher.BatchWFTypeName},
		TaskQueue:                &taskqueuepb.TaskQueue{Name: primitives.PerNSWorkerTaskQueue},
		Input:                    inputPayload,
		Identity:                 identity,
		RequestId:                uuid.New(),
		WorkflowIdConflictPolicy: enumspb.WORKFLOW_ID_CONFLICT_POLICY_FAIL,
		WorkflowIdReusePolicy:    enumspb.WORKFLOW_ID_REUSE_POLICY_REJECT_DUPLICATE,
		Memo:                     memo,
		SearchAttributes:         searchAttributes,
	}

	_, err = wh.historyClient.StartWorkflowExecution(
		ctx,
		common.CreateHistoryStartWorkflowRequest(
			namespaceID.String(),
			startReq,
			nil,
			nil,
			time.Now().UTC(),
		),
	)
	if err != nil {
		return nil, err
	}
	return &workflowservice.StartBatchOperationResponse{}, nil
}

func (wh *WorkflowHandler) StopBatchOperation(
	ctx context.Context,
	request *workflowservice.StopBatchOperationRequest,
) (_ *workflowservice.StopBatchOperationResponse, retError error) {

	defer log.CapturePanic(wh.logger, &retError)

	if err := wh.versionChecker.ClientSupported(ctx); err != nil {
		return nil, err
	}

	if request == nil {
		return nil, errRequestNotSet
	}

	if len(request.GetJobId()) == 0 {
		return nil, errBatchJobIDNotSet
	}
	if len(request.Namespace) == 0 {
		return nil, errNamespaceNotSet
	}
	if len(request.Reason) == 0 {
		return nil, errReasonNotSet
	}

	if !wh.config.EnableBatcher(request.Namespace) {
		return nil, errBatchAPINotAllowed
	}

	terminateReq := &workflowservice.TerminateWorkflowExecutionRequest{
		Namespace: request.GetNamespace(),
		WorkflowExecution: &commonpb.WorkflowExecution{
			WorkflowId: request.GetJobId(),
		},
		Reason:   request.GetReason(),
		Identity: request.GetIdentity(),
	}
	_, err := wh.TerminateWorkflowExecution(ctx, terminateReq)
	if err != nil {
		return nil, err
	}
	return &workflowservice.StopBatchOperationResponse{}, nil
}

func (wh *WorkflowHandler) DescribeBatchOperation(
	ctx context.Context,
	request *workflowservice.DescribeBatchOperationRequest,
) (_ *workflowservice.DescribeBatchOperationResponse, retError error) {
	defer log.CapturePanic(wh.logger, &retError)

	if err := wh.versionChecker.ClientSupported(ctx); err != nil {
		return nil, err
	}

	if request == nil {
		return nil, errRequestNotSet
	}

	if len(request.GetJobId()) == 0 {
		return nil, errBatchJobIDNotSet
	}
	if len(request.Namespace) == 0 {
		return nil, errNamespaceNotSet
	}

	if !wh.config.EnableBatcher(request.Namespace) {
		return nil, errBatchAPINotAllowed
	}

	execution := &commonpb.WorkflowExecution{
		WorkflowId: request.GetJobId(),
		RunId:      "",
	}
	resp, err := wh.DescribeWorkflowExecution(ctx, &workflowservice.DescribeWorkflowExecutionRequest{
		Namespace: request.GetNamespace(),
		Execution: execution,
	})
	if err != nil {
		return nil, err
	}

	executionInfo := resp.GetWorkflowExecutionInfo()
	operationState := getBatchOperationState(executionInfo.GetStatus())
	memo := executionInfo.GetMemo().GetFields()
	typePayload := memo[batcher.BatchOperationTypeMemo]
	operationReason := memo[batcher.BatchReasonMemo]
	var reason string
	err = payload.Decode(operationReason, &reason)
	if err != nil {
		return nil, err
	}
	var identity string
	encodedBatcherIdentity := executionInfo.GetSearchAttributes().GetIndexedFields()[searchattribute.BatcherUser]
	err = payload.Decode(encodedBatcherIdentity, &identity)
	if err != nil {
		return nil, err
	}
	var operationTypeString string
	err = payload.Decode(typePayload, &operationTypeString)
	if err != nil {
		return nil, err
	}
	var operationType enumspb.BatchOperationType
	switch operationTypeString {
	case batcher.BatchTypeCancel:
		operationType = enumspb.BATCH_OPERATION_TYPE_CANCEL
	case batcher.BatchTypeSignal:
		operationType = enumspb.BATCH_OPERATION_TYPE_SIGNAL
	case batcher.BatchTypeTerminate:
		operationType = enumspb.BATCH_OPERATION_TYPE_TERMINATE
	case batcher.BatchTypeDelete:
		operationType = enumspb.BATCH_OPERATION_TYPE_DELETE
	case batcher.BatchTypeReset:
		operationType = enumspb.BATCH_OPERATION_TYPE_RESET
	case batcher.BatchTypeUpdateOptions:
		operationType = enumspb.BATCH_OPERATION_TYPE_UPDATE_EXECUTION_OPTIONS
	default:
		operationType = enumspb.BATCH_OPERATION_TYPE_UNSPECIFIED
		wh.throttledLogger.Warn("Unknown batch operation type", tag.NewStringTag("batch-operation-type", operationTypeString))
	}

	batchOperationResp := &workflowservice.DescribeBatchOperationResponse{
		OperationType: operationType,
		JobId:         executionInfo.Execution.GetWorkflowId(),
		State:         operationState,
		StartTime:     executionInfo.StartTime,
		CloseTime:     executionInfo.CloseTime,
		Identity:      identity,
		Reason:        reason,
	}
	if executionInfo.GetStatus() == enumspb.WORKFLOW_EXECUTION_STATUS_COMPLETED {
		stats, err := wh.getCompletedBatchOperationStats(memo)
		if err != nil {
			return nil, err
		}
		batchOperationResp.TotalOperationCount = int64(stats.NumSuccess + stats.NumFailure)
		batchOperationResp.FailureOperationCount = int64(stats.NumFailure)
		batchOperationResp.CompleteOperationCount = int64(stats.NumSuccess)
	} else {
		if len(resp.GetPendingActivities()) > 0 {
			hbdPayload := resp.GetPendingActivities()[0].HeartbeatDetails
			var hbd batcher.HeartBeatDetails
			err = payloads.Decode(hbdPayload, &hbd)
			if err != nil {
				return nil, err
			}
			batchOperationResp.TotalOperationCount = hbd.TotalEstimate
			batchOperationResp.CompleteOperationCount = int64(hbd.SuccessCount)
			batchOperationResp.FailureOperationCount = int64(hbd.ErrorCount)
		}
	}
	return batchOperationResp, nil
}

func (wh *WorkflowHandler) getCompletedBatchOperationStats(memo map[string]*commonpb.Payload) (stats batcher.BatchOperationStats, err error) {
	statsPayload, ok := memo[batcher.BatchOperationStatsMemo]
	if !ok {
		return stats, errors.New("batch operation stats are not present in the memo")
	}
	err = payload.Decode(statsPayload, &stats)
	return stats, err
}

func (wh *WorkflowHandler) ListBatchOperations(
	ctx context.Context,
	request *workflowservice.ListBatchOperationsRequest,
) (_ *workflowservice.ListBatchOperationsResponse, retError error) {
	defer log.CapturePanic(wh.logger, &retError)

	if err := wh.versionChecker.ClientSupported(ctx); err != nil {
		return nil, err
	}

	if request == nil {
		return nil, errRequestNotSet
	}

	if len(request.Namespace) == 0 {
		return nil, errNamespaceNotSet
	}

	if !wh.config.EnableBatcher(request.Namespace) {
		return nil, errBatchAPINotAllowed
	}

	maxPageSize := int32(wh.config.VisibilityMaxPageSize(request.GetNamespace()))
	if request.GetPageSize() <= 0 || request.GetPageSize() > maxPageSize {
		request.PageSize = maxPageSize
	}

	resp, err := wh.ListWorkflowExecutions(ctx, &workflowservice.ListWorkflowExecutionsRequest{
		Namespace:     request.GetNamespace(),
		PageSize:      request.PageSize,
		NextPageToken: request.GetNextPageToken(),
		Query: fmt.Sprintf("%s = '%s' and %s = '%s'",
			searchattribute.WorkflowType,
			batcher.BatchWFTypeName,
			searchattribute.TemporalNamespaceDivision,
			batcher.NamespaceDivision,
		),
	})
	if err != nil {
		return nil, err
	}

	var operations []*batchpb.BatchOperationInfo
	for _, execution := range resp.GetExecutions() {
		operations = append(operations, &batchpb.BatchOperationInfo{
			JobId:     execution.GetExecution().GetWorkflowId(),
			State:     getBatchOperationState(execution.GetStatus()),
			StartTime: execution.GetStartTime(),
			CloseTime: execution.GetCloseTime(),
		})
	}
	return &workflowservice.ListBatchOperationsResponse{
		OperationInfo: operations,
		NextPageToken: resp.NextPageToken,
	}, nil
}

func (wh *WorkflowHandler) PollNexusTaskQueue(ctx context.Context, request *workflowservice.PollNexusTaskQueueRequest) (_ *workflowservice.PollNexusTaskQueueResponse, retError error) {
	defer log.CapturePanic(wh.logger, &retError)

	callTime := time.Now().UTC()

	if request == nil {
		return nil, errRequestNotSet
	}

	wh.logger.Debug("Received PollNexusTaskQueue")
	if err := common.ValidateLongPollContextTimeout(ctx, "PollNexusTaskQueue", wh.throttledLogger); err != nil {
		return nil, err
	}

	namespaceName := namespace.Name(request.GetNamespace())
	if err := tqid.NormalizeAndValidate(request.TaskQueue, "", wh.config.MaxIDLengthLimit()); err != nil {
		return nil, err
	}
	if len(request.GetIdentity()) > wh.config.MaxIDLengthLimit() {
		return nil, errIdentityTooLong
	}

	if err := wh.validateVersioningInfo(request.Namespace, request.WorkerVersionCapabilities, request.TaskQueue); err != nil {
		return nil, err
	}

	namespaceID, err := wh.namespaceRegistry.GetNamespaceID(namespaceName)
	if err != nil {
		return nil, err
	}

	if contextNearDeadline(ctx, longPollTailRoom) {
		return &workflowservice.PollNexusTaskQueueResponse{}, nil
	}

	pollerID := uuid.New()
	childCtx := wh.registerOutstandingPollContext(ctx, pollerID, namespaceID.String())
	defer wh.unregisterOutstandingPollContext(pollerID, namespaceID.String())
	matchingResponse, err := wh.matchingClient.PollNexusTaskQueue(childCtx, &matchingservice.PollNexusTaskQueueRequest{
		NamespaceId: namespaceID.String(),
		PollerId:    pollerID,
		Request:     request,
	})
	if err != nil {
		contextWasCanceled := wh.cancelOutstandingPoll(childCtx, namespaceID, enumspb.TASK_QUEUE_TYPE_NEXUS, request.TaskQueue, pollerID)
		if contextWasCanceled {
			// Clear error as we don't want to report context cancellation error to count against our SLA.
			return &workflowservice.PollNexusTaskQueueResponse{}, nil
		}

		// These errors are expected from some versioning situations. We should not log them, it'd be too noisy.
		var newerBuild *serviceerror.NewerBuildExists      // expected when versioned poller is superceded
		var failedPrecond *serviceerror.FailedPrecondition // expected when user data is disabled
		if errors.As(err, &newerBuild) || errors.As(err, &failedPrecond) {
			return nil, err
		}

		// For all other errors log an error and return it back to client.
		ctxTimeout := "not-set"
		ctxDeadline, ok := childCtx.Deadline()
		if ok {
			ctxTimeout = ctxDeadline.Sub(callTime).String()
		}
		wh.logger.Error("Unable to call matching.PollNexusTaskQueue.",
			tag.WorkflowTaskQueueName(request.GetTaskQueue().GetName()),
			tag.Timeout(ctxTimeout),
			tag.Error(err))

		return nil, err
	}

	return matchingResponse.GetResponse(), nil
}

func (wh *WorkflowHandler) RespondNexusTaskCompleted(ctx context.Context, request *workflowservice.RespondNexusTaskCompletedRequest) (_ *workflowservice.RespondNexusTaskCompletedResponse, retError error) {
	defer log.CapturePanic(wh.logger, &retError)

	if request == nil {
		return nil, errRequestNotSet
	}

	// Both the task token and the request have a reference to a namespace. We prefer using the namespace ID from
	// the token as it is a more stable identifier.
	// There's no need to validate that the namespace in the token and the request match,
	// NamespaceValidatorInterceptor does this for us.
	tt, err := wh.tokenSerializer.DeserializeNexusTaskToken(request.GetTaskToken())
	if err != nil {
		return nil, errDeserializingToken
	}
	if tt.GetTaskQueue() == "" || tt.GetTaskId() == "" {
		return nil, errInvalidTaskToken
	}
	namespaceId := namespace.ID(tt.GetNamespaceId())

	// NOTE: Not checking blob size limit here as we already enforce the 4 MB gRPC request limit and since this
	// doesn't go into workflow history, and the Nexus request caller is unknown, there doesn't seem like there's a
	// good reason to fail at this point.

	if details := request.GetResponse().GetStartOperation().GetOperationError().GetFailure().GetDetails(); details != nil && !json.Valid(details) {
		return nil, serviceerror.NewInvalidArgument("failure details must be JSON serializable")
	}

	matchingRequest := &matchingservice.RespondNexusTaskCompletedRequest{
		NamespaceId: namespaceId.String(),
		TaskQueue: &taskqueuepb.TaskQueue{
			Name: tt.GetTaskQueue(),
			Kind: enumspb.TASK_QUEUE_KIND_NORMAL,
		},
		TaskId:  tt.GetTaskId(),
		Request: request,
	}

	_, err = wh.matchingClient.RespondNexusTaskCompleted(ctx, matchingRequest)
	if err != nil {
		return nil, err
	}
	return &workflowservice.RespondNexusTaskCompletedResponse{}, nil
}

func (wh *WorkflowHandler) RespondNexusTaskFailed(ctx context.Context, request *workflowservice.RespondNexusTaskFailedRequest) (_ *workflowservice.RespondNexusTaskFailedResponse, retError error) {
	defer log.CapturePanic(wh.logger, &retError)

	if request == nil {
		return nil, errRequestNotSet
	}

	// Both the task token and the request have a reference to a namespace. We prefer using the namespace ID from
	// the token as it is a more stable identifier.
	// There's no need to validate that the namespace in the token and the request match,
	// NamespaceValidatorInterceptor does this for us.
	tt, err := wh.tokenSerializer.DeserializeNexusTaskToken(request.GetTaskToken())
	if err != nil {
		return nil, errDeserializingToken
	}
	if tt.GetTaskQueue() == "" || tt.GetTaskId() == "" {
		return nil, errInvalidTaskToken
	}
	namespaceId := namespace.ID(tt.GetNamespaceId())

	if details := request.GetError().GetFailure().GetDetails(); details != nil && !json.Valid(details) {
		return nil, serviceerror.NewInvalidArgument("failure details must be JSON serializable")
	}

	// NOTE: Not checking blob size limit here as we already enforce the 4 MB gRPC request limit and since this
	// doesn't go into workflow history, and the Nexus request caller is unknown, there doesn't seem like there's a
	// good reason to fail at this point.

	matchingRequest := &matchingservice.RespondNexusTaskFailedRequest{
		NamespaceId: namespaceId.String(),
		TaskQueue: &taskqueuepb.TaskQueue{
			Name: tt.GetTaskQueue(),
			Kind: enumspb.TASK_QUEUE_KIND_NORMAL,
		},
		TaskId:  tt.GetTaskId(),
		Request: request,
	}

	_, err = wh.matchingClient.RespondNexusTaskFailed(ctx, matchingRequest)
	if err != nil {
		return nil, err
	}
	return &workflowservice.RespondNexusTaskFailedResponse{}, nil
}

func (wh *WorkflowHandler) validateSearchAttributes(searchAttributes *commonpb.SearchAttributes, namespaceName namespace.Name) error {
	if err := wh.saValidator.Validate(searchAttributes, namespaceName.String()); err != nil {
		return err
	}
	return wh.saValidator.ValidateSize(searchAttributes, namespaceName.String())
}

func (wh *WorkflowHandler) validateVersionRuleBuildId(request *workflowservice.UpdateWorkerVersioningRulesRequest) error {
	validateBuildId := func(bid string) error {
		if len(bid) > 255 {
			return serviceerror.NewInvalidArgument(fmt.Sprintf("BuildId must be <= 255 characters, was %d", len(bid)))
		}

		return common.ValidateUTF8String("BuildId", bid)
	}
	switch request.GetOperation().(type) {
	case *workflowservice.UpdateWorkerVersioningRulesRequest_InsertAssignmentRule:
		return validateBuildId(request.GetInsertAssignmentRule().GetRule().GetTargetBuildId())
	case *workflowservice.UpdateWorkerVersioningRulesRequest_ReplaceAssignmentRule:
		return validateBuildId(request.GetReplaceAssignmentRule().GetRule().GetTargetBuildId())
	case *workflowservice.UpdateWorkerVersioningRulesRequest_DeleteAssignmentRule:
		return nil
	case *workflowservice.UpdateWorkerVersioningRulesRequest_AddCompatibleRedirectRule:
		return cmp.Or(
			validateBuildId(request.GetAddCompatibleRedirectRule().GetRule().GetTargetBuildId()),
			validateBuildId(request.GetAddCompatibleRedirectRule().GetRule().GetSourceBuildId()),
		)
	case *workflowservice.UpdateWorkerVersioningRulesRequest_ReplaceCompatibleRedirectRule:
		return validateBuildId(request.GetReplaceCompatibleRedirectRule().GetRule().GetTargetBuildId())
	case *workflowservice.UpdateWorkerVersioningRulesRequest_DeleteCompatibleRedirectRule:
		return nil
	case *workflowservice.UpdateWorkerVersioningRulesRequest_CommitBuildId_:
		return validateBuildId(request.GetCommitBuildId().GetTargetBuildId())
	}
	return nil
}

func (wh *WorkflowHandler) validateWorkflowIdReusePolicy(
	namespaceName namespace.Name,
	reusePolicy enumspb.WorkflowIdReusePolicy,
	conflictPolicy enumspb.WorkflowIdConflictPolicy,
) error {
	if conflictPolicy != enumspb.WORKFLOW_ID_CONFLICT_POLICY_UNSPECIFIED &&
		reusePolicy == enumspb.WORKFLOW_ID_REUSE_POLICY_TERMINATE_IF_RUNNING {
		return errIncompatibleIDReusePolicyTerminateIfRunning
	}
	if conflictPolicy == enumspb.WORKFLOW_ID_CONFLICT_POLICY_TERMINATE_EXISTING &&
		reusePolicy == enumspb.WORKFLOW_ID_REUSE_POLICY_REJECT_DUPLICATE &&
		wh.followReusePolicyAfterConflictPolicyTerminate(namespaceName.String()) {
		return errIncompatibleIDReusePolicyRejectDuplicate
	}
	return nil
}

func (wh *WorkflowHandler) validateOnConflictOptions(_ *workflowpb.OnConflictOptions) error {
	return nil
}

func (wh *WorkflowHandler) validateLinks(
	ns namespace.Name,
	links []*commonpb.Link,
) error {
	maxAllowedLinks := wh.config.MaxLinksPerRequest(ns.String())
	if len(links) > maxAllowedLinks {
		return serviceerror.NewInvalidArgument(fmt.Sprintf("cannot attach more than %d links per request, got %d", maxAllowedLinks, len(links)))
	}

	maxSize := wh.config.LinkMaxSize(ns.String())
	for _, l := range links {
		if l.Size() > maxSize {
			return serviceerror.NewInvalidArgument(fmt.Sprintf("link exceeds allowed size of %d, got %d", maxSize, l.Size()))
		}
		switch t := l.Variant.(type) {
		case *commonpb.Link_WorkflowEvent_:
			if t.WorkflowEvent.GetNamespace() == "" {
				return serviceerror.NewInvalidArgument("workflow event link must not have an empty namespace field")
			}
			if t.WorkflowEvent.GetWorkflowId() == "" {
				return serviceerror.NewInvalidArgument("workflow event link must not have an empty workflow ID field")
			}
			if t.WorkflowEvent.GetRunId() == "" {
				return serviceerror.NewInvalidArgument("workflow event link must not have an empty run ID field")
			}
			if t.WorkflowEvent.GetEventRef().GetEventType() == enumspb.EVENT_TYPE_UNSPECIFIED && t.WorkflowEvent.GetEventRef().GetEventId() != 0 {
				return serviceerror.NewInvalidArgument("workflow event link ref cannot have an unspecified event type and a non-zero event ID")
			}
		case *commonpb.Link_BatchJob_:
			if t.BatchJob.GetJobId() == "" {
				return serviceerror.NewInvalidArgument("batch job link must not have an empty job ID")
			}
		default:
			return serviceerror.NewInvalidArgument("unsupported link variant")
		}
	}
	return nil
}

func (wh *WorkflowHandler) validateWorkflowCompletionCallbacks(
	ns namespace.Name,
	callbacks []*commonpb.Callback,
) error {
	if len(callbacks) > 0 && !wh.config.EnableNexusAPIs() {
		return status.Error(
			codes.InvalidArgument,
			"attaching workflow callbacks is disabled for this namespace",
		)
	}

	if len(callbacks) > wh.config.MaxCallbacksPerWorkflow(ns.String()) {
		return status.Error(
			codes.InvalidArgument,
			fmt.Sprintf(
				"cannot attach more than %d callbacks to a workflow",
				wh.config.MaxCallbacksPerWorkflow(ns.String()),
			),
		)
	}

	for _, callback := range callbacks {
		switch cb := callback.GetVariant().(type) {
		case *commonpb.Callback_Nexus_:
			if err := wh.validateCallbackURL(ns, cb.Nexus.GetUrl()); err != nil {
				return err
			}

			headerSize := 0
			for k, v := range cb.Nexus.GetHeader() {
				headerSize += len(k) + len(v)
			}
			if headerSize > wh.config.CallbackHeaderMaxSize(ns.String()) {
				return status.Error(
					codes.InvalidArgument,
					fmt.Sprintf(
						"invalid header: header size longer than max allowed size of %d",
						wh.config.CallbackHeaderMaxSize(ns.String()),
					),
				)
			}
		case *commonpb.Callback_Internal_:
			// TODO(Tianyu): For now, there is nothing to validate given that this is an internal field.
			continue
		default:
			return status.Error(codes.Unimplemented, fmt.Sprintf("unknown callback variant: %T", cb))
		}
	}
	return nil
}

func (wh *WorkflowHandler) validateCallbackURL(ns namespace.Name, rawURL string) error {
	if len(rawURL) > wh.config.CallbackURLMaxLength(ns.String()) {
		return status.Errorf(codes.InvalidArgument, "invalid url: url length longer than max length allowed of %d", wh.config.CallbackURLMaxLength(ns.String()))
	}

	u, err := url.Parse(rawURL)
	if err != nil {
		return err
	}
	if !(u.Scheme == "http" || u.Scheme == "https") {
		return status.Errorf(codes.InvalidArgument, "invalid url: unknown scheme: %v", u)
	}
	for _, cfg := range wh.config.CallbackEndpointConfigs(ns.String()) {
		if cfg.Regexp.MatchString(u.Host) {
			if u.Scheme == "http" && !cfg.AllowInsecure {
				return status.Errorf(codes.InvalidArgument, "invalid url: callback address does not allow insecure connections: %v", u)
			}
			return nil
		}
	}
	return status.Errorf(codes.InvalidArgument, "invalid url: url does not match any configured callback address: %v", u)
}

type buildIdAndFlag interface {
	GetBuildId() string
	GetUseVersioning() bool
}

func (wh *WorkflowHandler) validateVersioningInfo(nsName string, id buildIdAndFlag, tq *taskqueuepb.TaskQueue) error {
	if id.GetUseVersioning() && !wh.config.EnableWorkerVersioningWorkflow(nsName) {
		return errWorkerVersioningNotAllowed
	}
	if id.GetUseVersioning() && tq.GetKind() == enumspb.TASK_QUEUE_KIND_STICKY && len(tq.GetNormalName()) == 0 {
		return errUseVersioningWithoutNormalName
	}
	if id.GetUseVersioning() && len(id.GetBuildId()) == 0 {
		return errUseVersioningWithoutBuildId
	}
	if len(id.GetBuildId()) > wh.config.WorkerBuildIdSizeLimit() {
		return errBuildIdTooLong
	}
	return nil
}

//nolint:revive // cyclomatic complexity
func (wh *WorkflowHandler) validateBuildIdCompatibilityUpdate(
	req *workflowservice.UpdateWorkerBuildIdCompatibilityRequest,
) error {
	errDeets := []string{"request to update worker build ID compatability requires: "}

	checkIdLen := func(id string) {
		if len(id) > wh.config.WorkerBuildIdSizeLimit() {
			errDeets = append(errDeets, fmt.Sprintf(" Worker build IDs to be no larger than %v characters",
				wh.config.WorkerBuildIdSizeLimit()))
		}
		if err := common.ValidateUTF8String("BuildId", id); err != nil {
			errDeets = append(errDeets, err.Error())
		}
	}

	if req.GetNamespace() == "" {
		errDeets = append(errDeets, "`namespace` to be set")
	}
	if req.GetTaskQueue() == "" {
		errDeets = append(errDeets, "`task_queue` to be set")
	}
	if req.GetOperation() == nil {
		errDeets = append(errDeets, "an operation to be specified")
	}
	if op, ok := req.GetOperation().(*workflowservice.UpdateWorkerBuildIdCompatibilityRequest_AddNewCompatibleBuildId); ok {
		if op.AddNewCompatibleBuildId.GetNewBuildId() == "" {
			errDeets = append(errDeets, "`add_new_compatible_version` to be set")
		} else {
			checkIdLen(op.AddNewCompatibleBuildId.GetNewBuildId())
		}
		if op.AddNewCompatibleBuildId.GetExistingCompatibleBuildId() == "" {
			errDeets = append(errDeets, "`existing_compatible_version` to be set")
		}
	} else if op, ok := req.GetOperation().(*workflowservice.UpdateWorkerBuildIdCompatibilityRequest_AddNewBuildIdInNewDefaultSet); ok {
		if op.AddNewBuildIdInNewDefaultSet == "" {
			errDeets = append(errDeets, "`add_new_version_id_in_new_default_set` to be set")
		} else {
			checkIdLen(op.AddNewBuildIdInNewDefaultSet)
		}
	} else if op, ok := req.GetOperation().(*workflowservice.UpdateWorkerBuildIdCompatibilityRequest_PromoteSetByBuildId); ok {
		if op.PromoteSetByBuildId == "" {
			errDeets = append(errDeets, "`promote_set_by_version_id` to be set")
		} else {
			checkIdLen(op.PromoteSetByBuildId)
		}
	} else if op, ok := req.GetOperation().(*workflowservice.UpdateWorkerBuildIdCompatibilityRequest_PromoteBuildIdWithinSet); ok {
		if op.PromoteBuildIdWithinSet == "" {
			errDeets = append(errDeets, "`promote_version_id_within_set` to be set")
		} else {
			checkIdLen(op.PromoteBuildIdWithinSet)
		}
	}
	if len(errDeets) > 1 {
		return serviceerror.NewInvalidArgument(strings.Join(errDeets, ", "))
	}
	return nil
}

func (wh *WorkflowHandler) historyArchived(ctx context.Context, request *workflowservice.GetWorkflowExecutionHistoryRequest, namespaceID namespace.ID) bool {
	if request.GetExecution() == nil || request.GetExecution().GetRunId() == "" {
		return false
	}
	getMutableStateRequest := &historyservice.GetMutableStateRequest{
		NamespaceId: namespaceID.String(),
		Execution:   request.Execution,
	}
	_, err := wh.historyClient.GetMutableState(ctx, getMutableStateRequest)
	if err == nil {
		return false
	}
	switch err.(type) {
	case *serviceerror.NotFound:
		// the only case in which history is assumed to be archived is if getting mutable state returns entity not found error
		return true
	}

	return false
}

func (wh *WorkflowHandler) getArchivedHistory(
	ctx context.Context,
	request *workflowservice.GetWorkflowExecutionHistoryRequest,
	namespaceID namespace.ID,
) (*workflowservice.GetWorkflowExecutionHistoryResponse, error) {
	entry, err := wh.namespaceRegistry.GetNamespaceByID(namespaceID)
	if err != nil {
		return nil, err
	}

	URIString := entry.HistoryArchivalState().URI
	if URIString == "" {
		// if URI is empty, it means the namespace has never enabled for archival.
		// the error is not "workflow has passed retention period", because
		// we have no way to tell if the requested workflow exists or not.
		return nil, errHistoryNotFound
	}

	URI, err := archiver.NewURI(URIString)
	if err != nil {
		return nil, err
	}

	historyArchiver, err := wh.archiverProvider.GetHistoryArchiver(URI.Scheme(), string(primitives.FrontendService))
	if err != nil {
		return nil, err
	}

	resp, err := historyArchiver.Get(ctx, URI, &archiver.GetHistoryRequest{
		NamespaceID:   namespaceID.String(),
		WorkflowID:    request.GetExecution().GetWorkflowId(),
		RunID:         request.GetExecution().GetRunId(),
		NextPageToken: request.GetNextPageToken(),
		PageSize:      int(request.GetMaximumPageSize()),
	})
	if err != nil {
		return nil, err
	}

	history := &historypb.History{}
	for _, batch := range resp.HistoryBatches {
		history.Events = append(history.Events, batch.Events...)
	}
	return &workflowservice.GetWorkflowExecutionHistoryResponse{
		History:       history,
		NextPageToken: resp.NextPageToken,
		Archived:      true,
	}, nil
}

// cancelOutstandingPoll cancel outstanding poll if context was canceled and returns true. Otherwise returns false.
func (wh *WorkflowHandler) cancelOutstandingPoll(
	ctx context.Context,
	namespaceID namespace.ID,
	taskQueueType enumspb.TaskQueueType,
	taskQueue *taskqueuepb.TaskQueue,
	pollerID string,
) bool {
	// First check if this err is due to context cancellation.  This means client connection to frontend is closed.
	if !errors.Is(ctx.Err(), context.Canceled) {
		return false
	}
	// Our rpc stack does not propagates context cancellation to the other service.  Lets make an explicit
	// call to matching to notify this poller is gone to prevent any tasks being dispatched to zombie pollers.
	// TODO: specify a reasonable timeout for CancelOutstandingPoll.
	_, err := wh.matchingClient.CancelOutstandingPoll(
		rpc.CopyContextValues(context.TODO(), ctx),
		&matchingservice.CancelOutstandingPollRequest{
			NamespaceId:   namespaceID.String(),
			TaskQueueType: taskQueueType,
			TaskQueue:     taskQueue,
			PollerId:      pollerID,
		},
	)
	// We can not do much if this call fails.  Just log the error and move on.
	if err != nil {
		wh.logger.Warn("Failed to cancel outstanding poller.",
			tag.WorkflowTaskQueueName(taskQueue.GetName()), tag.Error(err))
	}

	return true
}

func (wh *WorkflowHandler) registerOutstandingPollContext(
	ctx context.Context,
	pollerID string,
	namespaceID string,
) context.Context {

	if pollerID != "" {
		nsPollers, ok := wh.outstandingPollers.Get(namespaceID)
		if !ok {
			nsPollers, _ = wh.outstandingPollers.GetOrSet(namespaceID, collection.NewSyncMap[string, context.CancelFunc]())
		}
		childCtx, cancel := context.WithCancel(ctx)
		nsPollers.Set(pollerID, cancel)
		return childCtx
	}
	return ctx
}

func (wh *WorkflowHandler) unregisterOutstandingPollContext(
	pollerID string,
	namespaceID string,
) {
	nsPollers, ok := wh.outstandingPollers.Get(namespaceID)
	if ok {
		if cancel, exist := nsPollers.Pop(pollerID); exist {
			cancel()
		}
	}
}

func (wh *WorkflowHandler) checkBadBinary(namespaceEntry *namespace.Namespace, binaryChecksum string) error {
	if err := namespaceEntry.VerifyBinaryChecksum(binaryChecksum); err != nil {
		return serviceerror.NewInvalidArgument(fmt.Sprintf("Binary %v already marked as bad deployment.", binaryChecksum))
	}
	return nil
}

func (wh *WorkflowHandler) validateRetryPolicy(namespaceName namespace.Name, retryPolicy *commonpb.RetryPolicy) error {
	if retryPolicy == nil {
		// By default, if the user does not explicitly set a retry policy for a Workflow, do not perform any retries.
		return nil
	}

	defaultWorkflowRetrySettings := wh.getDefaultWorkflowRetrySettings(namespaceName.String())
	retrypolicy.EnsureDefaults(retryPolicy, defaultWorkflowRetrySettings)
	return retrypolicy.Validate(retryPolicy)
}

func validateRequestId(requestID *string, lenLimit int) error {
	if requestID == nil {
		// should never happen, but just in case.
		return serviceerror.NewInvalidArgument("RequestId is nil")
	}
	if *requestID == "" {
		// For easy direct API use, we default the request ID here but expect all
		// SDKs and other auto-retrying clients to set it
		*requestID = uuid.New()
	}

	if len(*requestID) > lenLimit {
		return errRequestIDTooLong
	}

	return common.ValidateUTF8String("RequestId", *requestID)
}

func (wh *WorkflowHandler) validateStartWorkflowTimeouts(
	request *workflowservice.StartWorkflowExecutionRequest,
) error {
	if err := timestamp.ValidateProtoDuration(request.GetWorkflowExecutionTimeout()); err != nil {
		return fmt.Errorf("%w cause: %v", errInvalidWorkflowExecutionTimeoutSeconds, err)
	}

	if err := timestamp.ValidateProtoDuration(request.GetWorkflowRunTimeout()); err != nil {
		return fmt.Errorf("%w cause: %v", errInvalidWorkflowRunTimeoutSeconds, err)
	}

	if err := timestamp.ValidateProtoDuration(request.GetWorkflowTaskTimeout()); err != nil {
		return fmt.Errorf("%w cause: %v", errInvalidWorkflowTaskTimeoutSeconds, err)
	}

	return nil
}

func (wh *WorkflowHandler) validateSignalWithStartWorkflowTimeouts(
	request *workflowservice.SignalWithStartWorkflowExecutionRequest,
) error {
	if err := timestamp.ValidateProtoDuration(request.GetWorkflowExecutionTimeout()); err != nil {
		return fmt.Errorf("%w cause: %v", errInvalidWorkflowExecutionTimeoutSeconds, err)
	}

	if err := timestamp.ValidateProtoDuration(request.GetWorkflowRunTimeout()); err != nil {
		return fmt.Errorf("%w cause: %v", errInvalidWorkflowRunTimeoutSeconds, err)
	}

	if err := timestamp.ValidateProtoDuration(request.GetWorkflowTaskTimeout()); err != nil {
		return fmt.Errorf("%w cause: %v", errInvalidWorkflowTaskTimeoutSeconds, err)
	}

	return nil
}

func (wh *WorkflowHandler) validateWorkflowStartDelay(
	cronSchedule string,
	startDelay *durationpb.Duration,
) error {
	if len(cronSchedule) > 0 && startDelay != nil {
		return errCronAndStartDelaySet
	}

	if err := timestamp.ValidateProtoDuration(startDelay); err != nil {
		return fmt.Errorf("%w cause: %v", errInvalidWorkflowStartDelaySeconds, err)
	}

	return nil
}

func (wh *WorkflowHandler) metricsScope(ctx context.Context) metrics.Handler {
	return interceptor.GetMetricsHandlerFromContext(ctx, wh.logger)
}

func (wh *WorkflowHandler) validateNamespace(
	namespace string,
) error {
	if err := common.ValidateUTF8String("Namespace", namespace); err != nil {
		return err
	}
	if len(namespace) > wh.config.MaxIDLengthLimit() {
		return errNamespaceTooLong
	}
	return nil
}

func (wh *WorkflowHandler) validateWorkflowID(
	workflowID string,
) error {
	if workflowID == "" {
		return errWorkflowIDNotSet
	}
	if err := common.ValidateUTF8String("WorkflowId", workflowID); err != nil {
		return err
	}
	if len(workflowID) > wh.config.MaxIDLengthLimit() {
		return errWorkflowIDTooLong
	}
	return nil
}

func (wh *WorkflowHandler) canonicalizeScheduleSpec(schedule *schedulepb.Schedule) error {
	if schedule.Spec == nil {
		schedule.Spec = &schedulepb.ScheduleSpec{}
	}
	compiledSpec, err := wh.scheduleSpecBuilder.NewCompiledSpec(schedule.Spec)
	if err != nil {
		return serviceerror.NewInvalidArgument(fmt.Sprintf("Invalid schedule spec: %v", err))
	}
	// This mutates a part of the request message, but it's safe even in the presence of
	// retries (reusing the same message) because canonicalization is idempotent.
	schedule.Spec = compiledSpec.CanonicalForm()
	return nil
}

func (wh *WorkflowHandler) decodeScheduleListInfo(memo *commonpb.Memo) *schedulepb.ScheduleListInfo {
	var listInfo schedulepb.ScheduleListInfo
	var listInfoBytes []byte
	if p := memo.GetFields()[scheduler.MemoFieldInfo]; p == nil {
		return nil
	} else if err := payload.Decode(p, &listInfoBytes); err != nil {
		wh.logger.Error("decoding schedule list info from payload", tag.Error(err))
		return nil
	} else if err := listInfo.Unmarshal(listInfoBytes); err != nil {
		wh.logger.Error("decoding schedule list info from payload", tag.Error(err))
		return nil
	}
	scheduler.CleanSpec(listInfo.Spec)
	return &listInfo
}

// This mutates searchAttributes
func (wh *WorkflowHandler) cleanScheduleSearchAttributes(searchAttributes *commonpb.SearchAttributes) *commonpb.SearchAttributes {
	fields := searchAttributes.GetIndexedFields()
	if len(fields) == 0 {
		return nil
	}

	delete(fields, searchattribute.TemporalSchedulePaused)
	delete(fields, "TemporalScheduleInfoJSON") // used by older version, clean this up if present
	// these aren't schedule-related but they aren't relevant to the user for
	// scheduler workflows since it's the server worker
	delete(fields, searchattribute.BinaryChecksums)
	delete(fields, searchattribute.BuildIds)
	// all schedule workflows should be in this namespace division so there's no need to include it
	delete(fields, searchattribute.TemporalNamespaceDivision)

	if len(fields) == 0 {
		return nil
	}
	return searchAttributes
}

// This mutates memo
func (wh *WorkflowHandler) cleanScheduleMemo(memo *commonpb.Memo) *commonpb.Memo {
	fields := memo.GetFields()
	if len(fields) == 0 {
		return nil
	}
	delete(fields, scheduler.MemoFieldInfo)
	if len(fields) == 0 {
		return nil
	}
	return memo
}

// This mutates request (but idempotent so safe for retries)
func (wh *WorkflowHandler) addInitialScheduleMemo(request *workflowservice.CreateScheduleRequest, args *schedulespb.StartScheduleArgs) {
	info := scheduler.GetListInfoFromStartArgs(args, time.Now().UTC(), wh.scheduleSpecBuilder)
	infoBytes, err := info.Marshal()
	if err != nil {
		wh.logger.Error("encoding initial schedule memo failed", tag.Error(err))
		return
	}
	p, err := sdk.PreferProtoDataConverter.ToPayload(infoBytes)
	if err != nil {
		wh.logger.Error("encoding initial schedule memo failed", tag.Error(err))
		return
	}
	if request.Memo == nil {
		request.Memo = &commonpb.Memo{}
	}
	if request.Memo.Fields == nil {
		request.Memo.Fields = make(map[string]*commonpb.Payload)
	}
	request.Memo.Fields[scheduler.MemoFieldInfo] = p
}

func getBatchOperationState(workflowState enumspb.WorkflowExecutionStatus) enumspb.BatchOperationState {
	var operationState enumspb.BatchOperationState
	switch workflowState {
	case enumspb.WORKFLOW_EXECUTION_STATUS_RUNNING:
		operationState = enumspb.BATCH_OPERATION_STATE_RUNNING
	case enumspb.WORKFLOW_EXECUTION_STATUS_COMPLETED:
		operationState = enumspb.BATCH_OPERATION_STATE_COMPLETED
	default:
		operationState = enumspb.BATCH_OPERATION_STATE_FAILED
	}
	return operationState
}

func (wh *WorkflowHandler) UpdateWorkflowExecutionOptions(
	ctx context.Context,
	request *workflowservice.UpdateWorkflowExecutionOptionsRequest,
) (_ *workflowservice.UpdateWorkflowExecutionOptionsResponse, retError error) {
	defer log.CapturePanic(wh.logger, &retError)
	wh.logger.Debug("Received UpdateWorkflowExecutionOptions for ", tag.WorkflowID(request.GetWorkflowExecution().GetWorkflowId()))
	if request == nil {
		return nil, errRequestNotSet
	}
	if request.GetWorkflowExecution().GetWorkflowId() == "" {
		return nil, errWorkflowIDNotSet
	}
	if request.GetUpdateMask() == nil {
		return nil, serviceerror.NewInvalidArgument("UpdateMask is required")
	}
	opts := request.GetWorkflowExecutionOptions()
	if opts == nil {
		return nil, serviceerror.NewInvalidArgument("WorkflowExecutionOptions is required")
	}
	_, err := fieldmaskpb.New(opts, request.GetUpdateMask().GetPaths()...) // errors if paths are not valid for WorkflowExecutionOptions
	if err != nil {
		return nil, serviceerror.NewInvalidArgument(fmt.Sprintf("error parsing UpdateMask: %s", err.Error()))
	}
	if err := worker_versioning.ValidateVersioningOverride(opts.GetVersioningOverride()); err != nil {
		return nil, err
	}
	namespaceId, err := wh.namespaceRegistry.GetNamespaceID(namespace.Name(request.GetNamespace()))
	if err != nil {
		return nil, err
	}

	response, err := wh.historyClient.UpdateWorkflowExecutionOptions(ctx, &historyservice.UpdateWorkflowExecutionOptionsRequest{
		NamespaceId:   namespaceId.String(),
		UpdateRequest: request,
	})
	if err != nil {
		return nil, err
	}

	return &workflowservice.UpdateWorkflowExecutionOptionsResponse{
		WorkflowExecutionOptions: response.WorkflowExecutionOptions,
	}, nil
}

func (wh *WorkflowHandler) UpdateActivityOptions(
	ctx context.Context,
	request *workflowservice.UpdateActivityOptionsRequest,
) (_ *workflowservice.UpdateActivityOptionsResponse, retError error) {
	defer log.CapturePanic(wh.logger, &retError)

	if !wh.config.ActivityAPIsEnabled(request.GetNamespace()) {
		return nil, status.Errorf(codes.Unimplemented, "method UpdateActivityOptions not implemented")
	}

	if request == nil {
		return nil, errRequestNotSet
	}
	if request.GetExecution().GetWorkflowId() == "" {
		return nil, errWorkflowIDNotSet
	}
<<<<<<< HEAD
	if request.GetId() == "" {
		return nil, errActivityIDNotSet
=======
	if request.GetActivity() == nil {
		return nil, errActivityIDOrTypeNotSet
>>>>>>> 214cd5ee
	}

	namespaceID, err := wh.namespaceRegistry.GetNamespaceID(namespace.Name(request.GetNamespace()))
	if err != nil {
		return nil, err
	}

	response, err := wh.historyClient.UpdateActivityOptions(ctx, &historyservice.UpdateActivityOptionsRequest{
		NamespaceId:   namespaceID.String(),
		UpdateRequest: request,
	})

	if err != nil {
		return nil, err
	}

	return &workflowservice.UpdateActivityOptionsResponse{
		ActivityOptions: response.ActivityOptions,
	}, nil
}

func (wh *WorkflowHandler) PauseActivity(
	ctx context.Context,
	request *workflowservice.PauseActivityRequest,
) (_ *workflowservice.PauseActivityResponse, retError error) {
	defer log.CapturePanic(wh.logger, &retError)

	if !wh.config.ActivityAPIsEnabled(request.GetNamespace()) {
		return nil, status.Errorf(codes.Unimplemented, "method PauseActivity not implemented")
	}

	if request == nil {
		return nil, errRequestNotSet
	}
	if request.GetExecution().GetWorkflowId() == "" {
		return nil, errWorkflowIDNotSet
	}
<<<<<<< HEAD
	if request.GetId() == "" {
		return nil, errActivityIDNotSet
=======
	if request.GetActivity() == nil {
		return nil, errActivityIDOrTypeNotSet
>>>>>>> 214cd5ee
	}

	namespaceID, err := wh.namespaceRegistry.GetNamespaceID(namespace.Name(request.GetNamespace()))
	if err != nil {
		return nil, err
	}

	_, err = wh.historyClient.PauseActivity(ctx, &historyservice.PauseActivityRequest{
		NamespaceId:     namespaceID.String(),
		FrontendRequest: request,
	})

	if err != nil {
		return nil, err
	}

	return &workflowservice.PauseActivityResponse{}, nil
}

<<<<<<< HEAD
func (wh *WorkflowHandler) UnpauseActivityById(
=======
func (wh *WorkflowHandler) UnpauseActivity(
>>>>>>> 214cd5ee
	ctx context.Context, request *workflowservice.UnpauseActivityRequest,
) (_ *workflowservice.UnpauseActivityResponse, retError error) {
	defer log.CapturePanic(wh.logger, &retError)

	if !wh.config.ActivityAPIsEnabled(request.GetNamespace()) {
		return nil, status.Errorf(codes.Unimplemented, "method UnpauseActivity not implemented")
	}

	if request == nil {
		return nil, errRequestNotSet
	}
	if request.GetExecution().GetWorkflowId() == "" {
		return nil, errWorkflowIDNotSet
	}
<<<<<<< HEAD
	if request.GetId() == "" {
		return nil, errActivityIDNotSet
=======
	if request.GetActivity() == nil {
		return nil, errActivityIDOrTypeNotSet
>>>>>>> 214cd5ee
	}

	namespaceID, err := wh.namespaceRegistry.GetNamespaceID(namespace.Name(request.GetNamespace()))
	if err != nil {
		return nil, err
	}

	_, err = wh.historyClient.UnpauseActivity(ctx, &historyservice.UnpauseActivityRequest{
		NamespaceId:     namespaceID.String(),
		FrontendRequest: request,
	})

	if err != nil {
		return nil, err
	}

	return &workflowservice.UnpauseActivityResponse{}, nil
}

<<<<<<< HEAD
func (wh *WorkflowHandler) ResetActivityById(
=======
func (wh *WorkflowHandler) ResetActivity(
>>>>>>> 214cd5ee
	ctx context.Context, request *workflowservice.ResetActivityRequest,
) (_ *workflowservice.ResetActivityResponse, retError error) {
	defer log.CapturePanic(wh.logger, &retError)

	if !wh.config.ActivityAPIsEnabled(request.GetNamespace()) {
		return nil, status.Errorf(codes.Unimplemented, "method ResetActivity not implemented")
	}

	if request == nil {
		return nil, errRequestNotSet
	}
	if request.GetExecution().GetWorkflowId() == "" {
		return nil, errWorkflowIDNotSet
	}
<<<<<<< HEAD
	if request.GetId() == "" {
		return nil, errActivityIDNotSet
=======
	if request.GetActivity() == nil {
		return nil, errActivityIDOrTypeNotSet
>>>>>>> 214cd5ee
	}

	namespaceID, err := wh.namespaceRegistry.GetNamespaceID(namespace.Name(request.GetNamespace()))
	if err != nil {
		return nil, err
	}

	_, err = wh.historyClient.ResetActivity(ctx, &historyservice.ResetActivityRequest{
		NamespaceId:     namespaceID.String(),
		FrontendRequest: request,
	})

	if err != nil {
		return nil, err
	}

	return &workflowservice.ResetActivityResponse{}, nil
}<|MERGE_RESOLUTION|>--- conflicted
+++ resolved
@@ -118,39 +118,7 @@
 	// WorkflowHandler - gRPC handler interface for workflowservice
 	WorkflowHandler struct {
 		workflowservice.UnimplementedWorkflowServiceServer
-		status int32
-
-<<<<<<< HEAD
-		tokenSerializer                 common.TaskTokenSerializer
-		config                          *Config
-		versionChecker                  headers.VersionChecker
-		namespaceHandler                *namespaceHandler
-		getDefaultWorkflowRetrySettings dynamicconfig.TypedPropertyFnWithNamespaceFilter[retrypolicy.DefaultRetrySettings]
-		visibilityMgr                   manager.VisibilityManager
-		logger                          log.Logger
-		throttledLogger                 log.Logger
-		persistenceExecutionName        string
-		clusterMetadataManager          persistence.ClusterMetadataManager
-		clusterMetadata                 cluster.Metadata
-		historyClient                   historyservice.HistoryServiceClient
-		matchingClient                  matchingservice.MatchingServiceClient
-		deploymentStoreClient           deployment.DeploymentStoreClient // [cleanup-wv-pre-release]
-		workerDeploymentClient          workerdeployment.Client
-		archiverProvider                provider.ArchiverProvider
-		payloadSerializer               serialization.Serializer
-		namespaceRegistry               namespace.Registry
-		saMapperProvider                searchattribute.MapperProvider
-		saProvider                      searchattribute.Provider
-		saValidator                     *searchattribute.Validator
-		archivalMetadata                archiver.ArchivalMetadata
-		healthServer                    *health.Server
-		overrides                       *Overrides
-		membershipMonitor               membership.Monitor
-		healthInterceptor               *interceptor.HealthInterceptor
-		scheduleSpecBuilder             *scheduler.SpecBuilder
-		outstandingPollers              collection.SyncMap[string, collection.SyncMap[string, context.CancelFunc]]
-		httpEnabled                     bool
-=======
+		status                                        int32
 		tokenSerializer                               *tasktoken.Serializer
 		config                                        *Config
 		versionChecker                                headers.VersionChecker
@@ -181,16 +149,11 @@
 		scheduleSpecBuilder                           *scheduler.SpecBuilder
 		outstandingPollers                            collection.SyncMap[string, collection.SyncMap[string, context.CancelFunc]]
 		httpEnabled                                   bool
->>>>>>> 214cd5ee
 	}
 )
 
 func (wh *WorkflowHandler) UpdateWorkerDeploymentVersionMetadata(ctx context.Context, request *workflowservice.UpdateWorkerDeploymentVersionMetadataRequest) (*workflowservice.UpdateWorkerDeploymentVersionMetadataResponse, error) {
-<<<<<<< HEAD
-	//TODO implement me
-=======
 	// TODO implement me
->>>>>>> 214cd5ee
 	panic("implement me")
 }
 
@@ -237,24 +200,6 @@
 			timeSource,
 			config,
 		),
-<<<<<<< HEAD
-		getDefaultWorkflowRetrySettings: config.DefaultWorkflowRetryPolicy,
-		visibilityMgr:                   visibilityMgr,
-		logger:                          logger,
-		throttledLogger:                 throttledLogger,
-		persistenceExecutionName:        persistenceExecutionName,
-		clusterMetadataManager:          clusterMetadataManager,
-		clusterMetadata:                 clusterMetadata,
-		historyClient:                   historyClient,
-		matchingClient:                  matchingClient,
-		deploymentStoreClient:           deploymentStoreClient,
-		workerDeploymentClient:          workerDeploymentClient,
-		archiverProvider:                archiverProvider,
-		payloadSerializer:               payloadSerializer,
-		namespaceRegistry:               namespaceRegistry,
-		saProvider:                      saProvider,
-		saMapperProvider:                saMapperProvider,
-=======
 		getDefaultWorkflowRetrySettings:               config.DefaultWorkflowRetryPolicy,
 		followReusePolicyAfterConflictPolicyTerminate: config.FollowReusePolicyAfterConflictPolicyTerminate,
 		visibilityMgr:            visibilityMgr,
@@ -272,7 +217,6 @@
 		namespaceRegistry:        namespaceRegistry,
 		saProvider:               saProvider,
 		saMapperProvider:         saMapperProvider,
->>>>>>> 214cd5ee
 		saValidator: searchattribute.NewValidator(
 			saProvider,
 			saMapperProvider,
@@ -1372,36 +1316,6 @@
 		CancelRequested: resp.GetCancelRequested(),
 		ActivityPaused:  resp.GetActivityPaused(),
 	}, nil
-}
-
-// Implemented in server already
-func (wh *WorkflowHandler) PauseActivity(
-	ctx context.Context,
-	request *workflowservice.PauseActivityRequest,
-) (_ *workflowservice.PauseActivityResponse, retError error) {
-	panic("implement me")
-}
-
-// Implemented in server already
-func (wh *WorkflowHandler) UnpauseActivity(
-	ctx context.Context, request *workflowservice.UnpauseActivityRequest,
-) (_ *workflowservice.UnpauseActivityResponse, retError error) {
-	panic("implement me")
-}
-
-// Implemented in server already
-func (wh *WorkflowHandler) ResetActivity(
-	ctx context.Context, request *workflowservice.ResetActivityRequest,
-) (_ *workflowservice.ResetActivityResponse, retError error) {
-	panic("implement me")
-}
-
-// Implemented in server already
-func (wh *WorkflowHandler) UpdateActivityOptions(
-	ctx context.Context,
-	request *workflowservice.UpdateActivityOptionsRequest,
-) (_ *workflowservice.UpdateActivityOptionsResponse, retError error) {
-	panic("implement me")
 }
 
 // RespondActivityTaskCompleted is called by application worker when it is done processing an ActivityTask.  It will
@@ -3472,11 +3386,7 @@
 
 	// TODO (Shivam): error out if build_ID is empty
 
-<<<<<<< HEAD
 	resp, err := wh.workerDeploymentClient.SetCurrentVersion(ctx, namespaceEntry, request.DeploymentName, request.Version, request.Identity, request.GetConflictToken())
-=======
-	resp, err := wh.workerDeploymentClient.SetCurrentVersion(ctx, namespaceEntry, request.DeploymentName, request.Version, request.Identity)
->>>>>>> 214cd5ee
 	if err != nil {
 		return nil, err
 	}
@@ -3516,11 +3426,7 @@
 		return nil, serviceerror.NewInvalidArgument("Percentage must be between 0 and 100 (inclusive)")
 	}
 
-<<<<<<< HEAD
 	resp, err := wh.workerDeploymentClient.SetRampingVersion(ctx, namespaceEntry, request.DeploymentName, request.Version, request.GetPercentage(), request.GetIdentity(), request.GetConflictToken())
-=======
-	resp, err := wh.workerDeploymentClient.SetRampingVersion(ctx, namespaceEntry, request.DeploymentName, request.Version, request.GetPercentage(), request.GetIdentity())
->>>>>>> 214cd5ee
 	if err != nil {
 		return nil, err
 	}
@@ -3592,13 +3498,6 @@
 		return nil, err
 	}
 
-<<<<<<< HEAD
-	return wh.workerDeploymentClient.DescribeWorkerDeployment(ctx, namespaceEntry, request.DeploymentName)
-}
-
-func (wh *WorkflowHandler) DeleteWorkerDeployment(ctx context.Context, request *workflowservice.DeleteWorkerDeploymentRequest) (*workflowservice.DeleteWorkerDeploymentResponse, error) {
-	//TODO implement me
-=======
 	workerDeploymentInfo, err := wh.workerDeploymentClient.DescribeWorkerDeployment(ctx, namespaceEntry, request.DeploymentName)
 	if err != nil {
 		return nil, err
@@ -3610,9 +3509,9 @@
 }
 
 func (wh *WorkflowHandler) DeleteWorkerDeployment(ctx context.Context, request *workflowservice.DeleteWorkerDeploymentRequest) (*workflowservice.DeleteWorkerDeploymentResponse, error) {
-	// TODO implement me
->>>>>>> 214cd5ee
+	//TODO implement me
 	panic("implement me")
+	return nil, nil
 }
 
 func (wh *WorkflowHandler) DeleteWorkerDeploymentVersion(ctx context.Context, request *workflowservice.DeleteWorkerDeploymentVersionRequest) (_ *workflowservice.DeleteWorkerDeploymentVersionResponse, retError error) {
@@ -5763,13 +5662,8 @@
 	if request.GetExecution().GetWorkflowId() == "" {
 		return nil, errWorkflowIDNotSet
 	}
-<<<<<<< HEAD
-	if request.GetId() == "" {
-		return nil, errActivityIDNotSet
-=======
 	if request.GetActivity() == nil {
 		return nil, errActivityIDOrTypeNotSet
->>>>>>> 214cd5ee
 	}
 
 	namespaceID, err := wh.namespaceRegistry.GetNamespaceID(namespace.Name(request.GetNamespace()))
@@ -5807,13 +5701,8 @@
 	if request.GetExecution().GetWorkflowId() == "" {
 		return nil, errWorkflowIDNotSet
 	}
-<<<<<<< HEAD
-	if request.GetId() == "" {
-		return nil, errActivityIDNotSet
-=======
 	if request.GetActivity() == nil {
 		return nil, errActivityIDOrTypeNotSet
->>>>>>> 214cd5ee
 	}
 
 	namespaceID, err := wh.namespaceRegistry.GetNamespaceID(namespace.Name(request.GetNamespace()))
@@ -5833,11 +5722,7 @@
 	return &workflowservice.PauseActivityResponse{}, nil
 }
 
-<<<<<<< HEAD
-func (wh *WorkflowHandler) UnpauseActivityById(
-=======
 func (wh *WorkflowHandler) UnpauseActivity(
->>>>>>> 214cd5ee
 	ctx context.Context, request *workflowservice.UnpauseActivityRequest,
 ) (_ *workflowservice.UnpauseActivityResponse, retError error) {
 	defer log.CapturePanic(wh.logger, &retError)
@@ -5852,13 +5737,8 @@
 	if request.GetExecution().GetWorkflowId() == "" {
 		return nil, errWorkflowIDNotSet
 	}
-<<<<<<< HEAD
-	if request.GetId() == "" {
-		return nil, errActivityIDNotSet
-=======
 	if request.GetActivity() == nil {
 		return nil, errActivityIDOrTypeNotSet
->>>>>>> 214cd5ee
 	}
 
 	namespaceID, err := wh.namespaceRegistry.GetNamespaceID(namespace.Name(request.GetNamespace()))
@@ -5878,11 +5758,7 @@
 	return &workflowservice.UnpauseActivityResponse{}, nil
 }
 
-<<<<<<< HEAD
-func (wh *WorkflowHandler) ResetActivityById(
-=======
 func (wh *WorkflowHandler) ResetActivity(
->>>>>>> 214cd5ee
 	ctx context.Context, request *workflowservice.ResetActivityRequest,
 ) (_ *workflowservice.ResetActivityResponse, retError error) {
 	defer log.CapturePanic(wh.logger, &retError)
@@ -5897,13 +5773,8 @@
 	if request.GetExecution().GetWorkflowId() == "" {
 		return nil, errWorkflowIDNotSet
 	}
-<<<<<<< HEAD
-	if request.GetId() == "" {
-		return nil, errActivityIDNotSet
-=======
 	if request.GetActivity() == nil {
 		return nil, errActivityIDOrTypeNotSet
->>>>>>> 214cd5ee
 	}
 
 	namespaceID, err := wh.namespaceRegistry.GetNamespaceID(namespace.Name(request.GetNamespace()))
