--- conflicted
+++ resolved
@@ -234,14 +234,10 @@
 	return getOrCreate(tv, "request_id", tv.uuidString, tv.uuidNSetter)
 }
 
-<<<<<<< HEAD
-// [cleanup-wv-pre-release]
-=======
 func (tv *TestVars) WithRequestID(requestID string) *TestVars {
 	return tv.cloneSetVal("request_id", requestID)
 }
 
->>>>>>> 214cd5ee
 func (tv *TestVars) BuildID() string {
 	return getOrCreate(tv, "build_id", tv.uniqueString, tv.stringNSetter)
 }
